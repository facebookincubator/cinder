#!/usr/bin/env python3

#
# Unit tests for the multiprocessing package
#

import unittest
import queue as pyqueue
import time
import io
import itertools
import sys
import os
import gc
import errno
import signal
import array
import socket
import random
import logging
import test.support


# Skip tests if _multiprocessing wasn't built.
_multiprocessing = test.support.import_module('_multiprocessing')
# Skip tests if sem_open implementation is broken.
test.support.import_module('multiprocessing.synchronize')
# import threading after _multiprocessing to raise a more revelant error
# message: "No module named _multiprocessing". _multiprocessing is not compiled
# without thread support.
import threading

import multiprocessing.dummy
import multiprocessing.connection
import multiprocessing.managers
import multiprocessing.heap
import multiprocessing.pool

from multiprocessing import util

try:
    from multiprocessing import reduction
    HAS_REDUCTION = True
except ImportError:
    HAS_REDUCTION = False

try:
    from multiprocessing.sharedctypes import Value, copy
    HAS_SHAREDCTYPES = True
except ImportError:
    HAS_SHAREDCTYPES = False

try:
    import msvcrt
except ImportError:
    msvcrt = None

#
#
#

def latin(s):
    return s.encode('latin')

#
# Constants
#

LOG_LEVEL = util.SUBWARNING
#LOG_LEVEL = logging.DEBUG

DELTA = 0.1
CHECK_TIMINGS = False     # making true makes tests take a lot longer
                          # and can sometimes cause some non-serious
                          # failures because some calls block a bit
                          # longer than expected
if CHECK_TIMINGS:
    TIMEOUT1, TIMEOUT2, TIMEOUT3 = 0.82, 0.35, 1.4
else:
    TIMEOUT1, TIMEOUT2, TIMEOUT3 = 0.1, 0.1, 0.1

HAVE_GETVALUE = not getattr(_multiprocessing,
                            'HAVE_BROKEN_SEM_GETVALUE', False)

WIN32 = (sys.platform == "win32")
if WIN32:
    from _subprocess import WaitForSingleObject, INFINITE, WAIT_OBJECT_0

    def wait_for_handle(handle, timeout):
        if timeout is None or timeout < 0.0:
            timeout = INFINITE
        else:
            timeout = int(1000 * timeout)
        return WaitForSingleObject(handle, timeout) == WAIT_OBJECT_0
else:
    from select import select
    _select = util._eintr_retry(select)

    def wait_for_handle(handle, timeout):
        if timeout is not None and timeout < 0.0:
            timeout = None
        return handle in _select([handle], [], [], timeout)[0]

try:
    MAXFD = os.sysconf("SC_OPEN_MAX")
except:
    MAXFD = 256

#
# Some tests require ctypes
#

try:
    from ctypes import Structure, c_int, c_double
except ImportError:
    Structure = object
    c_int = c_double = None


def check_enough_semaphores():
    """Check that the system supports enough semaphores to run the test."""
    # minimum number of semaphores available according to POSIX
    nsems_min = 256
    try:
        nsems = os.sysconf("SC_SEM_NSEMS_MAX")
    except (AttributeError, ValueError):
        # sysconf not available or setting not available
        return
    if nsems == -1 or nsems >= nsems_min:
        return
    raise unittest.SkipTest("The OS doesn't support enough semaphores "
                            "to run the test (required: %d)." % nsems_min)


#
# Creates a wrapper for a function which records the time it takes to finish
#

class TimingWrapper(object):

    def __init__(self, func):
        self.func = func
        self.elapsed = None

    def __call__(self, *args, **kwds):
        t = time.time()
        try:
            return self.func(*args, **kwds)
        finally:
            self.elapsed = time.time() - t

#
# Base class for test cases
#

class BaseTestCase(object):

    ALLOWED_TYPES = ('processes', 'manager', 'threads')

    def assertTimingAlmostEqual(self, a, b):
        if CHECK_TIMINGS:
            self.assertAlmostEqual(a, b, 1)

    def assertReturnsIfImplemented(self, value, func, *args):
        try:
            res = func(*args)
        except NotImplementedError:
            pass
        else:
            return self.assertEqual(value, res)

    # For the sanity of Windows users, rather than crashing or freezing in
    # multiple ways.
    def __reduce__(self, *args):
        raise NotImplementedError("shouldn't try to pickle a test case")

    __reduce_ex__ = __reduce__

#
# Return the value of a semaphore
#

def get_value(self):
    try:
        return self.get_value()
    except AttributeError:
        try:
            return self._Semaphore__value
        except AttributeError:
            try:
                return self._value
            except AttributeError:
                raise NotImplementedError

#
# Testcases
#

class _TestProcess(BaseTestCase):

    ALLOWED_TYPES = ('processes', 'threads')

    def test_current(self):
        if self.TYPE == 'threads':
            return

        current = self.current_process()
        authkey = current.authkey

        self.assertTrue(current.is_alive())
        self.assertTrue(not current.daemon)
        self.assertIsInstance(authkey, bytes)
        self.assertTrue(len(authkey) > 0)
        self.assertEqual(current.ident, os.getpid())
        self.assertEqual(current.exitcode, None)

    def test_daemon_argument(self):
        if self.TYPE == "threads":
            return

        # By default uses the current process's daemon flag.
        proc0 = self.Process(target=self._test)
        self.assertEqual(proc0.daemon, self.current_process().daemon)
        proc1 = self.Process(target=self._test, daemon=True)
        self.assertTrue(proc1.daemon)
        proc2 = self.Process(target=self._test, daemon=False)
        self.assertFalse(proc2.daemon)

    @classmethod
    def _test(cls, q, *args, **kwds):
        current = cls.current_process()
        q.put(args)
        q.put(kwds)
        q.put(current.name)
        if cls.TYPE != 'threads':
            q.put(bytes(current.authkey))
            q.put(current.pid)

    def test_process(self):
        q = self.Queue(1)
        e = self.Event()
        args = (q, 1, 2)
        kwargs = {'hello':23, 'bye':2.54}
        name = 'SomeProcess'
        p = self.Process(
            target=self._test, args=args, kwargs=kwargs, name=name
            )
        p.daemon = True
        current = self.current_process()

        if self.TYPE != 'threads':
            self.assertEqual(p.authkey, current.authkey)
        self.assertEqual(p.is_alive(), False)
        self.assertEqual(p.daemon, True)
        self.assertNotIn(p, self.active_children())
        self.assertTrue(type(self.active_children()) is list)
        self.assertEqual(p.exitcode, None)

        p.start()

        self.assertEqual(p.exitcode, None)
        self.assertEqual(p.is_alive(), True)
        self.assertIn(p, self.active_children())

        self.assertEqual(q.get(), args[1:])
        self.assertEqual(q.get(), kwargs)
        self.assertEqual(q.get(), p.name)
        if self.TYPE != 'threads':
            self.assertEqual(q.get(), current.authkey)
            self.assertEqual(q.get(), p.pid)

        p.join()

        self.assertEqual(p.exitcode, 0)
        self.assertEqual(p.is_alive(), False)
        self.assertNotIn(p, self.active_children())

    @classmethod
    def _test_terminate(cls):
        time.sleep(1000)

    def test_terminate(self):
        if self.TYPE == 'threads':
            return

        p = self.Process(target=self._test_terminate)
        p.daemon = True
        p.start()

        self.assertEqual(p.is_alive(), True)
        self.assertIn(p, self.active_children())
        self.assertEqual(p.exitcode, None)

        p.terminate()

        join = TimingWrapper(p.join)
        self.assertEqual(join(), None)
        self.assertTimingAlmostEqual(join.elapsed, 0.0)

        self.assertEqual(p.is_alive(), False)
        self.assertNotIn(p, self.active_children())

        p.join()

        # XXX sometimes get p.exitcode == 0 on Windows ...
        #self.assertEqual(p.exitcode, -signal.SIGTERM)

    def test_cpu_count(self):
        try:
            cpus = multiprocessing.cpu_count()
        except NotImplementedError:
            cpus = 1
        self.assertTrue(type(cpus) is int)
        self.assertTrue(cpus >= 1)

    def test_active_children(self):
        self.assertEqual(type(self.active_children()), list)

        p = self.Process(target=time.sleep, args=(DELTA,))
        self.assertNotIn(p, self.active_children())

        p.daemon = True
        p.start()
        self.assertIn(p, self.active_children())

        p.join()
        self.assertNotIn(p, self.active_children())

    @classmethod
    def _test_recursion(cls, wconn, id):
        from multiprocessing import forking
        wconn.send(id)
        if len(id) < 2:
            for i in range(2):
                p = cls.Process(
                    target=cls._test_recursion, args=(wconn, id+[i])
                    )
                p.start()
                p.join()

    def test_recursion(self):
        rconn, wconn = self.Pipe(duplex=False)
        self._test_recursion(wconn, [])

        time.sleep(DELTA)
        result = []
        while rconn.poll():
            result.append(rconn.recv())

        expected = [
            [],
              [0],
                [0, 0],
                [0, 1],
              [1],
                [1, 0],
                [1, 1]
            ]
        self.assertEqual(result, expected)

    @classmethod
    def _test_sentinel(cls, event):
        event.wait(10.0)

    def test_sentinel(self):
        if self.TYPE == "threads":
            return
        event = self.Event()
        p = self.Process(target=self._test_sentinel, args=(event,))
        with self.assertRaises(ValueError):
            p.sentinel
        p.start()
        self.addCleanup(p.join)
        sentinel = p.sentinel
        self.assertIsInstance(sentinel, int)
        self.assertFalse(wait_for_handle(sentinel, timeout=0.0))
        event.set()
        p.join()
        self.assertTrue(wait_for_handle(sentinel, timeout=DELTA))

#
#
#

class _UpperCaser(multiprocessing.Process):

    def __init__(self):
        multiprocessing.Process.__init__(self)
        self.child_conn, self.parent_conn = multiprocessing.Pipe()

    def run(self):
        self.parent_conn.close()
        for s in iter(self.child_conn.recv, None):
            self.child_conn.send(s.upper())
        self.child_conn.close()

    def submit(self, s):
        assert type(s) is str
        self.parent_conn.send(s)
        return self.parent_conn.recv()

    def stop(self):
        self.parent_conn.send(None)
        self.parent_conn.close()
        self.child_conn.close()

class _TestSubclassingProcess(BaseTestCase):

    ALLOWED_TYPES = ('processes',)

    def test_subclassing(self):
        uppercaser = _UpperCaser()
        uppercaser.daemon = True
        uppercaser.start()
        self.assertEqual(uppercaser.submit('hello'), 'HELLO')
        self.assertEqual(uppercaser.submit('world'), 'WORLD')
        uppercaser.stop()
        uppercaser.join()

    def test_stderr_flush(self):
        # sys.stderr is flushed at process shutdown (issue #13812)
        if self.TYPE == "threads":
            return

        testfn = test.support.TESTFN
        self.addCleanup(test.support.unlink, testfn)
        proc = self.Process(target=self._test_stderr_flush, args=(testfn,))
        proc.start()
        proc.join()
        with open(testfn, 'r') as f:
            err = f.read()
            # The whole traceback was printed
            self.assertIn("ZeroDivisionError", err)
            self.assertIn("test_multiprocessing.py", err)
            self.assertIn("1/0 # MARKER", err)

    @classmethod
    def _test_stderr_flush(cls, testfn):
        sys.stderr = open(testfn, 'w')
        1/0 # MARKER


#
#
#

def queue_empty(q):
    if hasattr(q, 'empty'):
        return q.empty()
    else:
        return q.qsize() == 0

def queue_full(q, maxsize):
    if hasattr(q, 'full'):
        return q.full()
    else:
        return q.qsize() == maxsize


class _TestQueue(BaseTestCase):


    @classmethod
    def _test_put(cls, queue, child_can_start, parent_can_continue):
        child_can_start.wait()
        for i in range(6):
            queue.get()
        parent_can_continue.set()

    def test_put(self):
        MAXSIZE = 6
        queue = self.Queue(maxsize=MAXSIZE)
        child_can_start = self.Event()
        parent_can_continue = self.Event()

        proc = self.Process(
            target=self._test_put,
            args=(queue, child_can_start, parent_can_continue)
            )
        proc.daemon = True
        proc.start()

        self.assertEqual(queue_empty(queue), True)
        self.assertEqual(queue_full(queue, MAXSIZE), False)

        queue.put(1)
        queue.put(2, True)
        queue.put(3, True, None)
        queue.put(4, False)
        queue.put(5, False, None)
        queue.put_nowait(6)

        # the values may be in buffer but not yet in pipe so sleep a bit
        time.sleep(DELTA)

        self.assertEqual(queue_empty(queue), False)
        self.assertEqual(queue_full(queue, MAXSIZE), True)

        put = TimingWrapper(queue.put)
        put_nowait = TimingWrapper(queue.put_nowait)

        self.assertRaises(pyqueue.Full, put, 7, False)
        self.assertTimingAlmostEqual(put.elapsed, 0)

        self.assertRaises(pyqueue.Full, put, 7, False, None)
        self.assertTimingAlmostEqual(put.elapsed, 0)

        self.assertRaises(pyqueue.Full, put_nowait, 7)
        self.assertTimingAlmostEqual(put_nowait.elapsed, 0)

        self.assertRaises(pyqueue.Full, put, 7, True, TIMEOUT1)
        self.assertTimingAlmostEqual(put.elapsed, TIMEOUT1)

        self.assertRaises(pyqueue.Full, put, 7, False, TIMEOUT2)
        self.assertTimingAlmostEqual(put.elapsed, 0)

        self.assertRaises(pyqueue.Full, put, 7, True, timeout=TIMEOUT3)
        self.assertTimingAlmostEqual(put.elapsed, TIMEOUT3)

        child_can_start.set()
        parent_can_continue.wait()

        self.assertEqual(queue_empty(queue), True)
        self.assertEqual(queue_full(queue, MAXSIZE), False)

        proc.join()

    @classmethod
    def _test_get(cls, queue, child_can_start, parent_can_continue):
        child_can_start.wait()
        #queue.put(1)
        queue.put(2)
        queue.put(3)
        queue.put(4)
        queue.put(5)
        parent_can_continue.set()

    def test_get(self):
        queue = self.Queue()
        child_can_start = self.Event()
        parent_can_continue = self.Event()

        proc = self.Process(
            target=self._test_get,
            args=(queue, child_can_start, parent_can_continue)
            )
        proc.daemon = True
        proc.start()

        self.assertEqual(queue_empty(queue), True)

        child_can_start.set()
        parent_can_continue.wait()

        time.sleep(DELTA)
        self.assertEqual(queue_empty(queue), False)

        # Hangs unexpectedly, remove for now
        #self.assertEqual(queue.get(), 1)
        self.assertEqual(queue.get(True, None), 2)
        self.assertEqual(queue.get(True), 3)
        self.assertEqual(queue.get(timeout=1), 4)
        self.assertEqual(queue.get_nowait(), 5)

        self.assertEqual(queue_empty(queue), True)

        get = TimingWrapper(queue.get)
        get_nowait = TimingWrapper(queue.get_nowait)

        self.assertRaises(pyqueue.Empty, get, False)
        self.assertTimingAlmostEqual(get.elapsed, 0)

        self.assertRaises(pyqueue.Empty, get, False, None)
        self.assertTimingAlmostEqual(get.elapsed, 0)

        self.assertRaises(pyqueue.Empty, get_nowait)
        self.assertTimingAlmostEqual(get_nowait.elapsed, 0)

        self.assertRaises(pyqueue.Empty, get, True, TIMEOUT1)
        self.assertTimingAlmostEqual(get.elapsed, TIMEOUT1)

        self.assertRaises(pyqueue.Empty, get, False, TIMEOUT2)
        self.assertTimingAlmostEqual(get.elapsed, 0)

        self.assertRaises(pyqueue.Empty, get, timeout=TIMEOUT3)
        self.assertTimingAlmostEqual(get.elapsed, TIMEOUT3)

        proc.join()

    @classmethod
    def _test_fork(cls, queue):
        for i in range(10, 20):
            queue.put(i)
        # note that at this point the items may only be buffered, so the
        # process cannot shutdown until the feeder thread has finished
        # pushing items onto the pipe.

    def test_fork(self):
        # Old versions of Queue would fail to create a new feeder
        # thread for a forked process if the original process had its
        # own feeder thread.  This test checks that this no longer
        # happens.

        queue = self.Queue()

        # put items on queue so that main process starts a feeder thread
        for i in range(10):
            queue.put(i)

        # wait to make sure thread starts before we fork a new process
        time.sleep(DELTA)

        # fork process
        p = self.Process(target=self._test_fork, args=(queue,))
        p.daemon = True
        p.start()

        # check that all expected items are in the queue
        for i in range(20):
            self.assertEqual(queue.get(), i)
        self.assertRaises(pyqueue.Empty, queue.get, False)

        p.join()

    def test_qsize(self):
        q = self.Queue()
        try:
            self.assertEqual(q.qsize(), 0)
        except NotImplementedError:
            return
        q.put(1)
        self.assertEqual(q.qsize(), 1)
        q.put(5)
        self.assertEqual(q.qsize(), 2)
        q.get()
        self.assertEqual(q.qsize(), 1)
        q.get()
        self.assertEqual(q.qsize(), 0)

    @classmethod
    def _test_task_done(cls, q):
        for obj in iter(q.get, None):
            time.sleep(DELTA)
            q.task_done()

    def test_task_done(self):
        queue = self.JoinableQueue()

        if sys.version_info < (2, 5) and not hasattr(queue, 'task_done'):
            self.skipTest("requires 'queue.task_done()' method")

        workers = [self.Process(target=self._test_task_done, args=(queue,))
                   for i in range(4)]

        for p in workers:
            p.daemon = True
            p.start()

        for i in range(10):
            queue.put(i)

        queue.join()

        for p in workers:
            queue.put(None)

        for p in workers:
            p.join()

#
#
#

class _TestLock(BaseTestCase):

    def test_lock(self):
        lock = self.Lock()
        self.assertEqual(lock.acquire(), True)
        self.assertEqual(lock.acquire(False), False)
        self.assertEqual(lock.release(), None)
        self.assertRaises((ValueError, threading.ThreadError), lock.release)

    def test_rlock(self):
        lock = self.RLock()
        self.assertEqual(lock.acquire(), True)
        self.assertEqual(lock.acquire(), True)
        self.assertEqual(lock.acquire(), True)
        self.assertEqual(lock.release(), None)
        self.assertEqual(lock.release(), None)
        self.assertEqual(lock.release(), None)
        self.assertRaises((AssertionError, RuntimeError), lock.release)

    def test_lock_context(self):
        with self.Lock():
            pass


class _TestSemaphore(BaseTestCase):

    def _test_semaphore(self, sem):
        self.assertReturnsIfImplemented(2, get_value, sem)
        self.assertEqual(sem.acquire(), True)
        self.assertReturnsIfImplemented(1, get_value, sem)
        self.assertEqual(sem.acquire(), True)
        self.assertReturnsIfImplemented(0, get_value, sem)
        self.assertEqual(sem.acquire(False), False)
        self.assertReturnsIfImplemented(0, get_value, sem)
        self.assertEqual(sem.release(), None)
        self.assertReturnsIfImplemented(1, get_value, sem)
        self.assertEqual(sem.release(), None)
        self.assertReturnsIfImplemented(2, get_value, sem)

    def test_semaphore(self):
        sem = self.Semaphore(2)
        self._test_semaphore(sem)
        self.assertEqual(sem.release(), None)
        self.assertReturnsIfImplemented(3, get_value, sem)
        self.assertEqual(sem.release(), None)
        self.assertReturnsIfImplemented(4, get_value, sem)

    def test_bounded_semaphore(self):
        sem = self.BoundedSemaphore(2)
        self._test_semaphore(sem)
        # Currently fails on OS/X
        #if HAVE_GETVALUE:
        #    self.assertRaises(ValueError, sem.release)
        #    self.assertReturnsIfImplemented(2, get_value, sem)

    def test_timeout(self):
        if self.TYPE != 'processes':
            return

        sem = self.Semaphore(0)
        acquire = TimingWrapper(sem.acquire)

        self.assertEqual(acquire(False), False)
        self.assertTimingAlmostEqual(acquire.elapsed, 0.0)

        self.assertEqual(acquire(False, None), False)
        self.assertTimingAlmostEqual(acquire.elapsed, 0.0)

        self.assertEqual(acquire(False, TIMEOUT1), False)
        self.assertTimingAlmostEqual(acquire.elapsed, 0)

        self.assertEqual(acquire(True, TIMEOUT2), False)
        self.assertTimingAlmostEqual(acquire.elapsed, TIMEOUT2)

        self.assertEqual(acquire(timeout=TIMEOUT3), False)
        self.assertTimingAlmostEqual(acquire.elapsed, TIMEOUT3)


class _TestCondition(BaseTestCase):

    @classmethod
    def f(cls, cond, sleeping, woken, timeout=None):
        cond.acquire()
        sleeping.release()
        cond.wait(timeout)
        woken.release()
        cond.release()

    def check_invariant(self, cond):
        # this is only supposed to succeed when there are no sleepers
        if self.TYPE == 'processes':
            try:
                sleepers = (cond._sleeping_count.get_value() -
                            cond._woken_count.get_value())
                self.assertEqual(sleepers, 0)
                self.assertEqual(cond._wait_semaphore.get_value(), 0)
            except NotImplementedError:
                pass

    def test_notify(self):
        cond = self.Condition()
        sleeping = self.Semaphore(0)
        woken = self.Semaphore(0)

        p = self.Process(target=self.f, args=(cond, sleeping, woken))
        p.daemon = True
        p.start()

        p = threading.Thread(target=self.f, args=(cond, sleeping, woken))
        p.daemon = True
        p.start()

        # wait for both children to start sleeping
        sleeping.acquire()
        sleeping.acquire()

        # check no process/thread has woken up
        time.sleep(DELTA)
        self.assertReturnsIfImplemented(0, get_value, woken)

        # wake up one process/thread
        cond.acquire()
        cond.notify()
        cond.release()

        # check one process/thread has woken up
        time.sleep(DELTA)
        self.assertReturnsIfImplemented(1, get_value, woken)

        # wake up another
        cond.acquire()
        cond.notify()
        cond.release()

        # check other has woken up
        time.sleep(DELTA)
        self.assertReturnsIfImplemented(2, get_value, woken)

        # check state is not mucked up
        self.check_invariant(cond)
        p.join()

    def test_notify_all(self):
        cond = self.Condition()
        sleeping = self.Semaphore(0)
        woken = self.Semaphore(0)

        # start some threads/processes which will timeout
        for i in range(3):
            p = self.Process(target=self.f,
                             args=(cond, sleeping, woken, TIMEOUT1))
            p.daemon = True
            p.start()

            t = threading.Thread(target=self.f,
                                 args=(cond, sleeping, woken, TIMEOUT1))
            t.daemon = True
            t.start()

        # wait for them all to sleep
        for i in range(6):
            sleeping.acquire()

        # check they have all timed out
        for i in range(6):
            woken.acquire()
        self.assertReturnsIfImplemented(0, get_value, woken)

        # check state is not mucked up
        self.check_invariant(cond)

        # start some more threads/processes
        for i in range(3):
            p = self.Process(target=self.f, args=(cond, sleeping, woken))
            p.daemon = True
            p.start()

            t = threading.Thread(target=self.f, args=(cond, sleeping, woken))
            t.daemon = True
            t.start()

        # wait for them to all sleep
        for i in range(6):
            sleeping.acquire()

        # check no process/thread has woken up
        time.sleep(DELTA)
        self.assertReturnsIfImplemented(0, get_value, woken)

        # wake them all up
        cond.acquire()
        cond.notify_all()
        cond.release()

        # check they have all woken
        for i in range(10):
            try:
                if get_value(woken) == 6:
                    break
            except NotImplementedError:
                break
            time.sleep(DELTA)
        self.assertReturnsIfImplemented(6, get_value, woken)

        # check state is not mucked up
        self.check_invariant(cond)

    def test_timeout(self):
        cond = self.Condition()
        wait = TimingWrapper(cond.wait)
        cond.acquire()
        res = wait(TIMEOUT1)
        cond.release()
        self.assertEqual(res, False)
        self.assertTimingAlmostEqual(wait.elapsed, TIMEOUT1)


class _TestEvent(BaseTestCase):

    @classmethod
    def _test_event(cls, event):
        time.sleep(TIMEOUT2)
        event.set()

    def test_event(self):
        event = self.Event()
        wait = TimingWrapper(event.wait)

        # Removed temporarily, due to API shear, this does not
        # work with threading._Event objects. is_set == isSet
        self.assertEqual(event.is_set(), False)

        # Removed, threading.Event.wait() will return the value of the __flag
        # instead of None. API Shear with the semaphore backed mp.Event
        self.assertEqual(wait(0.0), False)
        self.assertTimingAlmostEqual(wait.elapsed, 0.0)
        self.assertEqual(wait(TIMEOUT1), False)
        self.assertTimingAlmostEqual(wait.elapsed, TIMEOUT1)

        event.set()

        # See note above on the API differences
        self.assertEqual(event.is_set(), True)
        self.assertEqual(wait(), True)
        self.assertTimingAlmostEqual(wait.elapsed, 0.0)
        self.assertEqual(wait(TIMEOUT1), True)
        self.assertTimingAlmostEqual(wait.elapsed, 0.0)
        # self.assertEqual(event.is_set(), True)

        event.clear()

        #self.assertEqual(event.is_set(), False)

        p = self.Process(target=self._test_event, args=(event,))
        p.daemon = True
        p.start()
        self.assertEqual(wait(), True)

#
#
#

class _TestValue(BaseTestCase):

    ALLOWED_TYPES = ('processes',)

    codes_values = [
        ('i', 4343, 24234),
        ('d', 3.625, -4.25),
        ('h', -232, 234),
        ('c', latin('x'), latin('y'))
        ]

    def setUp(self):
        if not HAS_SHAREDCTYPES:
            self.skipTest("requires multiprocessing.sharedctypes")

    @classmethod
    def _test(cls, values):
        for sv, cv in zip(values, cls.codes_values):
            sv.value = cv[2]


    def test_value(self, raw=False):
        if raw:
            values = [self.RawValue(code, value)
                      for code, value, _ in self.codes_values]
        else:
            values = [self.Value(code, value)
                      for code, value, _ in self.codes_values]

        for sv, cv in zip(values, self.codes_values):
            self.assertEqual(sv.value, cv[1])

        proc = self.Process(target=self._test, args=(values,))
        proc.daemon = True
        proc.start()
        proc.join()

        for sv, cv in zip(values, self.codes_values):
            self.assertEqual(sv.value, cv[2])

    def test_rawvalue(self):
        self.test_value(raw=True)

    def test_getobj_getlock(self):
        val1 = self.Value('i', 5)
        lock1 = val1.get_lock()
        obj1 = val1.get_obj()

        val2 = self.Value('i', 5, lock=None)
        lock2 = val2.get_lock()
        obj2 = val2.get_obj()

        lock = self.Lock()
        val3 = self.Value('i', 5, lock=lock)
        lock3 = val3.get_lock()
        obj3 = val3.get_obj()
        self.assertEqual(lock, lock3)

        arr4 = self.Value('i', 5, lock=False)
        self.assertFalse(hasattr(arr4, 'get_lock'))
        self.assertFalse(hasattr(arr4, 'get_obj'))

        self.assertRaises(AttributeError, self.Value, 'i', 5, lock='navalue')

        arr5 = self.RawValue('i', 5)
        self.assertFalse(hasattr(arr5, 'get_lock'))
        self.assertFalse(hasattr(arr5, 'get_obj'))


class _TestArray(BaseTestCase):

    ALLOWED_TYPES = ('processes',)

    @classmethod
    def f(cls, seq):
        for i in range(1, len(seq)):
            seq[i] += seq[i-1]

    @unittest.skipIf(c_int is None, "requires _ctypes")
    def test_array(self, raw=False):
        seq = [680, 626, 934, 821, 150, 233, 548, 982, 714, 831]
        if raw:
            arr = self.RawArray('i', seq)
        else:
            arr = self.Array('i', seq)

        self.assertEqual(len(arr), len(seq))
        self.assertEqual(arr[3], seq[3])
        self.assertEqual(list(arr[2:7]), list(seq[2:7]))

        arr[4:8] = seq[4:8] = array.array('i', [1, 2, 3, 4])

        self.assertEqual(list(arr[:]), seq)

        self.f(seq)

        p = self.Process(target=self.f, args=(arr,))
        p.daemon = True
        p.start()
        p.join()

        self.assertEqual(list(arr[:]), seq)

    @unittest.skipIf(c_int is None, "requires _ctypes")
    def test_array_from_size(self):
        size = 10
        # Test for zeroing (see issue #11675).
        # The repetition below strengthens the test by increasing the chances
        # of previously allocated non-zero memory being used for the new array
        # on the 2nd and 3rd loops.
        for _ in range(3):
            arr = self.Array('i', size)
            self.assertEqual(len(arr), size)
            self.assertEqual(list(arr), [0] * size)
            arr[:] = range(10)
            self.assertEqual(list(arr), list(range(10)))
            del arr

    @unittest.skipIf(c_int is None, "requires _ctypes")
    def test_rawarray(self):
        self.test_array(raw=True)

    @unittest.skipIf(c_int is None, "requires _ctypes")
    def test_getobj_getlock_obj(self):
        arr1 = self.Array('i', list(range(10)))
        lock1 = arr1.get_lock()
        obj1 = arr1.get_obj()

        arr2 = self.Array('i', list(range(10)), lock=None)
        lock2 = arr2.get_lock()
        obj2 = arr2.get_obj()

        lock = self.Lock()
        arr3 = self.Array('i', list(range(10)), lock=lock)
        lock3 = arr3.get_lock()
        obj3 = arr3.get_obj()
        self.assertEqual(lock, lock3)

        arr4 = self.Array('i', range(10), lock=False)
        self.assertFalse(hasattr(arr4, 'get_lock'))
        self.assertFalse(hasattr(arr4, 'get_obj'))
        self.assertRaises(AttributeError,
                          self.Array, 'i', range(10), lock='notalock')

        arr5 = self.RawArray('i', range(10))
        self.assertFalse(hasattr(arr5, 'get_lock'))
        self.assertFalse(hasattr(arr5, 'get_obj'))

#
#
#

class _TestContainers(BaseTestCase):

    ALLOWED_TYPES = ('manager',)

    def test_list(self):
        a = self.list(list(range(10)))
        self.assertEqual(a[:], list(range(10)))

        b = self.list()
        self.assertEqual(b[:], [])

        b.extend(list(range(5)))
        self.assertEqual(b[:], list(range(5)))

        self.assertEqual(b[2], 2)
        self.assertEqual(b[2:10], [2,3,4])

        b *= 2
        self.assertEqual(b[:], [0, 1, 2, 3, 4, 0, 1, 2, 3, 4])

        self.assertEqual(b + [5, 6], [0, 1, 2, 3, 4, 0, 1, 2, 3, 4, 5, 6])

        self.assertEqual(a[:], list(range(10)))

        d = [a, b]
        e = self.list(d)
        self.assertEqual(
            e[:],
            [[0, 1, 2, 3, 4, 5, 6, 7, 8, 9], [0, 1, 2, 3, 4, 0, 1, 2, 3, 4]]
            )

        f = self.list([a])
        a.append('hello')
        self.assertEqual(f[:], [[0, 1, 2, 3, 4, 5, 6, 7, 8, 9, 'hello']])

    def test_dict(self):
        d = self.dict()
        indices = list(range(65, 70))
        for i in indices:
            d[i] = chr(i)
        self.assertEqual(d.copy(), dict((i, chr(i)) for i in indices))
        self.assertEqual(sorted(d.keys()), indices)
        self.assertEqual(sorted(d.values()), [chr(i) for i in indices])
        self.assertEqual(sorted(d.items()), [(i, chr(i)) for i in indices])

    def test_namespace(self):
        n = self.Namespace()
        n.name = 'Bob'
        n.job = 'Builder'
        n._hidden = 'hidden'
        self.assertEqual((n.name, n.job), ('Bob', 'Builder'))
        del n.job
        self.assertEqual(str(n), "Namespace(name='Bob')")
        self.assertTrue(hasattr(n, 'name'))
        self.assertTrue(not hasattr(n, 'job'))

#
#
#

def sqr(x, wait=0.0):
    time.sleep(wait)
    return x*x

def mul(x, y):
    return x*y

class _TestPool(BaseTestCase):

    def test_apply(self):
        papply = self.pool.apply
        self.assertEqual(papply(sqr, (5,)), sqr(5))
        self.assertEqual(papply(sqr, (), {'x':3}), sqr(x=3))

    def test_map(self):
        pmap = self.pool.map
        self.assertEqual(pmap(sqr, list(range(10))), list(map(sqr, list(range(10)))))
        self.assertEqual(pmap(sqr, list(range(100)), chunksize=20),
                         list(map(sqr, list(range(100)))))

    def test_starmap(self):
        psmap = self.pool.starmap
        tuples = list(zip(range(10), range(9,-1, -1)))
        self.assertEqual(psmap(mul, tuples),
                         list(itertools.starmap(mul, tuples)))
        tuples = list(zip(range(100), range(99,-1, -1)))
        self.assertEqual(psmap(mul, tuples, chunksize=20),
                         list(itertools.starmap(mul, tuples)))

    def test_starmap_async(self):
        tuples = list(zip(range(100), range(99,-1, -1)))
        self.assertEqual(self.pool.starmap_async(mul, tuples).get(),
                         list(itertools.starmap(mul, tuples)))

    def test_map_chunksize(self):
        try:
            self.pool.map_async(sqr, [], chunksize=1).get(timeout=TIMEOUT1)
        except multiprocessing.TimeoutError:
            self.fail("pool.map_async with chunksize stalled on null list")

    def test_async(self):
        res = self.pool.apply_async(sqr, (7, TIMEOUT1,))
        get = TimingWrapper(res.get)
        self.assertEqual(get(), 49)
        self.assertTimingAlmostEqual(get.elapsed, TIMEOUT1)

    def test_async_timeout(self):
        res = self.pool.apply_async(sqr, (6, TIMEOUT2 + 0.2))
        get = TimingWrapper(res.get)
        self.assertRaises(multiprocessing.TimeoutError, get, timeout=TIMEOUT2)
        self.assertTimingAlmostEqual(get.elapsed, TIMEOUT2)

    def test_imap(self):
        it = self.pool.imap(sqr, list(range(10)))
        self.assertEqual(list(it), list(map(sqr, list(range(10)))))

        it = self.pool.imap(sqr, list(range(10)))
        for i in range(10):
            self.assertEqual(next(it), i*i)
        self.assertRaises(StopIteration, it.__next__)

        it = self.pool.imap(sqr, list(range(1000)), chunksize=100)
        for i in range(1000):
            self.assertEqual(next(it), i*i)
        self.assertRaises(StopIteration, it.__next__)

    def test_imap_unordered(self):
        it = self.pool.imap_unordered(sqr, list(range(1000)))
        self.assertEqual(sorted(it), list(map(sqr, list(range(1000)))))

        it = self.pool.imap_unordered(sqr, list(range(1000)), chunksize=53)
        self.assertEqual(sorted(it), list(map(sqr, list(range(1000)))))

    def test_make_pool(self):
        self.assertRaises(ValueError, multiprocessing.Pool, -1)
        self.assertRaises(ValueError, multiprocessing.Pool, 0)

        p = multiprocessing.Pool(3)
        self.assertEqual(3, len(p._pool))
        p.close()
        p.join()

    def test_terminate(self):
        if self.TYPE == 'manager':
            # On Unix a forked process increfs each shared object to
            # which its parent process held a reference.  If the
            # forked process gets terminated then there is likely to
            # be a reference leak.  So to prevent
            # _TestZZZNumberOfObjects from failing we skip this test
            # when using a manager.
            return

        result = self.pool.map_async(
            time.sleep, [0.1 for i in range(10000)], chunksize=1
            )
        self.pool.terminate()
        join = TimingWrapper(self.pool.join)
        join()
        self.assertLess(join.elapsed, 0.5)

def raising():
    raise KeyError("key")

def unpickleable_result():
    return lambda: 42

class _TestPoolWorkerErrors(BaseTestCase):
    ALLOWED_TYPES = ('processes', )

    def test_async_error_callback(self):
        p = multiprocessing.Pool(2)

        scratchpad = [None]
        def errback(exc):
            scratchpad[0] = exc

        res = p.apply_async(raising, error_callback=errback)
        self.assertRaises(KeyError, res.get)
        self.assertTrue(scratchpad[0])
        self.assertIsInstance(scratchpad[0], KeyError)

        p.close()
        p.join()

    def test_unpickleable_result(self):
        from multiprocessing.pool import MaybeEncodingError
        p = multiprocessing.Pool(2)

        # Make sure we don't lose pool processes because of encoding errors.
        for iteration in range(20):

            scratchpad = [None]
            def errback(exc):
                scratchpad[0] = exc

            res = p.apply_async(unpickleable_result, error_callback=errback)
            self.assertRaises(MaybeEncodingError, res.get)
            wrapped = scratchpad[0]
            self.assertTrue(wrapped)
            self.assertIsInstance(scratchpad[0], MaybeEncodingError)
            self.assertIsNotNone(wrapped.exc)
            self.assertIsNotNone(wrapped.value)

        p.close()
        p.join()

class _TestPoolWorkerLifetime(BaseTestCase):
    ALLOWED_TYPES = ('processes', )

    def test_pool_worker_lifetime(self):
        p = multiprocessing.Pool(3, maxtasksperchild=10)
        self.assertEqual(3, len(p._pool))
        origworkerpids = [w.pid for w in p._pool]
        # Run many tasks so each worker gets replaced (hopefully)
        results = []
        for i in range(100):
            results.append(p.apply_async(sqr, (i, )))
        # Fetch the results and verify we got the right answers,
        # also ensuring all the tasks have completed.
        for (j, res) in enumerate(results):
            self.assertEqual(res.get(), sqr(j))
        # Refill the pool
        p._repopulate_pool()
        # Wait until all workers are alive
        # (countdown * DELTA = 5 seconds max startup process time)
        countdown = 50
        while countdown and not all(w.is_alive() for w in p._pool):
            countdown -= 1
            time.sleep(DELTA)
        finalworkerpids = [w.pid for w in p._pool]
        # All pids should be assigned.  See issue #7805.
        self.assertNotIn(None, origworkerpids)
        self.assertNotIn(None, finalworkerpids)
        # Finally, check that the worker pids have changed
        self.assertNotEqual(sorted(origworkerpids), sorted(finalworkerpids))
        p.close()
        p.join()

    def test_pool_worker_lifetime_early_close(self):
        # Issue #10332: closing a pool whose workers have limited lifetimes
        # before all the tasks completed would make join() hang.
        p = multiprocessing.Pool(3, maxtasksperchild=1)
        results = []
        for i in range(6):
            results.append(p.apply_async(sqr, (i, 0.3)))
        p.close()
        p.join()
        # check the results
        for (j, res) in enumerate(results):
            self.assertEqual(res.get(), sqr(j))


#
# Test that manager has expected number of shared objects left
#

class _TestZZZNumberOfObjects(BaseTestCase):
    # Because test cases are sorted alphabetically, this one will get
    # run after all the other tests for the manager.  It tests that
    # there have been no "reference leaks" for the manager's shared
    # objects.  Note the comment in _TestPool.test_terminate().
    ALLOWED_TYPES = ('manager',)

    def test_number_of_objects(self):
        EXPECTED_NUMBER = 1                # the pool object is still alive
        multiprocessing.active_children()  # discard dead process objs
        gc.collect()                       # do garbage collection
        refs = self.manager._number_of_objects()
        debug_info = self.manager._debug_info()
        if refs != EXPECTED_NUMBER:
            print(self.manager._debug_info())
            print(debug_info)

        self.assertEqual(refs, EXPECTED_NUMBER)

#
# Test of creating a customized manager class
#

from multiprocessing.managers import BaseManager, BaseProxy, RemoteError

class FooBar(object):
    def f(self):
        return 'f()'
    def g(self):
        raise ValueError
    def _h(self):
        return '_h()'

def baz():
    for i in range(10):
        yield i*i

class IteratorProxy(BaseProxy):
    _exposed_ = ('__next__',)
    def __iter__(self):
        return self
    def __next__(self):
        return self._callmethod('__next__')

class MyManager(BaseManager):
    pass

MyManager.register('Foo', callable=FooBar)
MyManager.register('Bar', callable=FooBar, exposed=('f', '_h'))
MyManager.register('baz', callable=baz, proxytype=IteratorProxy)


class _TestMyManager(BaseTestCase):

    ALLOWED_TYPES = ('manager',)

    def test_mymanager(self):
        manager = MyManager()
        manager.start()

        foo = manager.Foo()
        bar = manager.Bar()
        baz = manager.baz()

        foo_methods = [name for name in ('f', 'g', '_h') if hasattr(foo, name)]
        bar_methods = [name for name in ('f', 'g', '_h') if hasattr(bar, name)]

        self.assertEqual(foo_methods, ['f', 'g'])
        self.assertEqual(bar_methods, ['f', '_h'])

        self.assertEqual(foo.f(), 'f()')
        self.assertRaises(ValueError, foo.g)
        self.assertEqual(foo._callmethod('f'), 'f()')
        self.assertRaises(RemoteError, foo._callmethod, '_h')

        self.assertEqual(bar.f(), 'f()')
        self.assertEqual(bar._h(), '_h()')
        self.assertEqual(bar._callmethod('f'), 'f()')
        self.assertEqual(bar._callmethod('_h'), '_h()')

        self.assertEqual(list(baz), [i*i for i in range(10)])

        manager.shutdown()

#
# Test of connecting to a remote server and using xmlrpclib for serialization
#

_queue = pyqueue.Queue()
def get_queue():
    return _queue

class QueueManager(BaseManager):
    '''manager class used by server process'''
QueueManager.register('get_queue', callable=get_queue)

class QueueManager2(BaseManager):
    '''manager class which specifies the same interface as QueueManager'''
QueueManager2.register('get_queue')


SERIALIZER = 'xmlrpclib'

class _TestRemoteManager(BaseTestCase):

    ALLOWED_TYPES = ('manager',)

    @classmethod
    def _putter(cls, address, authkey):
        manager = QueueManager2(
            address=address, authkey=authkey, serializer=SERIALIZER
            )
        manager.connect()
        queue = manager.get_queue()
        queue.put(('hello world', None, True, 2.25))

    def test_remote(self):
        authkey = os.urandom(32)

        manager = QueueManager(
            address=('localhost', 0), authkey=authkey, serializer=SERIALIZER
            )
        manager.start()

        p = self.Process(target=self._putter, args=(manager.address, authkey))
        p.daemon = True
        p.start()

        manager2 = QueueManager2(
            address=manager.address, authkey=authkey, serializer=SERIALIZER
            )
        manager2.connect()
        queue = manager2.get_queue()

        # Note that xmlrpclib will deserialize object as a list not a tuple
        self.assertEqual(queue.get(), ['hello world', None, True, 2.25])

        # Because we are using xmlrpclib for serialization instead of
        # pickle this will cause a serialization error.
        self.assertRaises(Exception, queue.put, time.sleep)

        # Make queue finalizer run before the server is stopped
        del queue
        manager.shutdown()

class _TestManagerRestart(BaseTestCase):

    @classmethod
    def _putter(cls, address, authkey):
        manager = QueueManager(
            address=address, authkey=authkey, serializer=SERIALIZER)
        manager.connect()
        queue = manager.get_queue()
        queue.put('hello world')

    def test_rapid_restart(self):
        authkey = os.urandom(32)
        manager = QueueManager(
            address=('localhost', 0), authkey=authkey, serializer=SERIALIZER)
        srvr = manager.get_server()
        addr = srvr.address
        # Close the connection.Listener socket which gets opened as a part
        # of manager.get_server(). It's not needed for the test.
        srvr.listener.close()
        manager.start()

        p = self.Process(target=self._putter, args=(manager.address, authkey))
        p.daemon = True
        p.start()
        queue = manager.get_queue()
        self.assertEqual(queue.get(), 'hello world')
        del queue
        manager.shutdown()
        manager = QueueManager(
            address=addr, authkey=authkey, serializer=SERIALIZER)
        try:
            manager.start()
        except IOError as e:
            if e.errno != errno.EADDRINUSE:
                raise
            # Retry after some time, in case the old socket was lingering
            # (sporadic failure on buildbots)
            time.sleep(1.0)
            manager = QueueManager(
                address=addr, authkey=authkey, serializer=SERIALIZER)
        manager.shutdown()

#
#
#

SENTINEL = latin('')

class _TestConnection(BaseTestCase):

    ALLOWED_TYPES = ('processes', 'threads')

    @classmethod
    def _echo(cls, conn):
        for msg in iter(conn.recv_bytes, SENTINEL):
            conn.send_bytes(msg)
        conn.close()

    def test_connection(self):
        conn, child_conn = self.Pipe()

        p = self.Process(target=self._echo, args=(child_conn,))
        p.daemon = True
        p.start()

        seq = [1, 2.25, None]
        msg = latin('hello world')
        longmsg = msg * 10
        arr = array.array('i', list(range(4)))

        if self.TYPE == 'processes':
            self.assertEqual(type(conn.fileno()), int)

        self.assertEqual(conn.send(seq), None)
        self.assertEqual(conn.recv(), seq)

        self.assertEqual(conn.send_bytes(msg), None)
        self.assertEqual(conn.recv_bytes(), msg)

        if self.TYPE == 'processes':
            buffer = array.array('i', [0]*10)
            expected = list(arr) + [0] * (10 - len(arr))
            self.assertEqual(conn.send_bytes(arr), None)
            self.assertEqual(conn.recv_bytes_into(buffer),
                             len(arr) * buffer.itemsize)
            self.assertEqual(list(buffer), expected)

            buffer = array.array('i', [0]*10)
            expected = [0] * 3 + list(arr) + [0] * (10 - 3 - len(arr))
            self.assertEqual(conn.send_bytes(arr), None)
            self.assertEqual(conn.recv_bytes_into(buffer, 3 * buffer.itemsize),
                             len(arr) * buffer.itemsize)
            self.assertEqual(list(buffer), expected)

            buffer = bytearray(latin(' ' * 40))
            self.assertEqual(conn.send_bytes(longmsg), None)
            try:
                res = conn.recv_bytes_into(buffer)
            except multiprocessing.BufferTooShort as e:
                self.assertEqual(e.args, (longmsg,))
            else:
                self.fail('expected BufferTooShort, got %s' % res)

        poll = TimingWrapper(conn.poll)

        self.assertEqual(poll(), False)
        self.assertTimingAlmostEqual(poll.elapsed, 0)

        self.assertEqual(poll(TIMEOUT1), False)
        self.assertTimingAlmostEqual(poll.elapsed, TIMEOUT1)

        conn.send(None)

        self.assertEqual(poll(TIMEOUT1), True)
        self.assertTimingAlmostEqual(poll.elapsed, 0)

        self.assertEqual(conn.recv(), None)

        really_big_msg = latin('X') * (1024 * 1024 * 16)   # 16Mb
        conn.send_bytes(really_big_msg)
        self.assertEqual(conn.recv_bytes(), really_big_msg)

        conn.send_bytes(SENTINEL)                          # tell child to quit
        child_conn.close()

        if self.TYPE == 'processes':
            self.assertEqual(conn.readable, True)
            self.assertEqual(conn.writable, True)
            self.assertRaises(EOFError, conn.recv)
            self.assertRaises(EOFError, conn.recv_bytes)

        p.join()

    def test_duplex_false(self):
        reader, writer = self.Pipe(duplex=False)
        self.assertEqual(writer.send(1), None)
        self.assertEqual(reader.recv(), 1)
        if self.TYPE == 'processes':
            self.assertEqual(reader.readable, True)
            self.assertEqual(reader.writable, False)
            self.assertEqual(writer.readable, False)
            self.assertEqual(writer.writable, True)
            self.assertRaises(IOError, reader.send, 2)
            self.assertRaises(IOError, writer.recv)
            self.assertRaises(IOError, writer.poll)

    def test_spawn_close(self):
        # We test that a pipe connection can be closed by parent
        # process immediately after child is spawned.  On Windows this
        # would have sometimes failed on old versions because
        # child_conn would be closed before the child got a chance to
        # duplicate it.
        conn, child_conn = self.Pipe()

        p = self.Process(target=self._echo, args=(child_conn,))
        p.daemon = True
        p.start()
        child_conn.close()    # this might complete before child initializes

        msg = latin('hello')
        conn.send_bytes(msg)
        self.assertEqual(conn.recv_bytes(), msg)

        conn.send_bytes(SENTINEL)
        conn.close()
        p.join()

    def test_sendbytes(self):
        if self.TYPE != 'processes':
            return

        msg = latin('abcdefghijklmnopqrstuvwxyz')
        a, b = self.Pipe()

        a.send_bytes(msg)
        self.assertEqual(b.recv_bytes(), msg)

        a.send_bytes(msg, 5)
        self.assertEqual(b.recv_bytes(), msg[5:])

        a.send_bytes(msg, 7, 8)
        self.assertEqual(b.recv_bytes(), msg[7:7+8])

        a.send_bytes(msg, 26)
        self.assertEqual(b.recv_bytes(), latin(''))

        a.send_bytes(msg, 26, 0)
        self.assertEqual(b.recv_bytes(), latin(''))

        self.assertRaises(ValueError, a.send_bytes, msg, 27)

        self.assertRaises(ValueError, a.send_bytes, msg, 22, 5)

        self.assertRaises(ValueError, a.send_bytes, msg, 26, 1)

        self.assertRaises(ValueError, a.send_bytes, msg, -1)

        self.assertRaises(ValueError, a.send_bytes, msg, 4, -1)

    @classmethod
    def _is_fd_assigned(cls, fd):
        try:
            os.fstat(fd)
        except OSError as e:
            if e.errno == errno.EBADF:
                return False
            raise
        else:
            return True

    @classmethod
    def _writefd(cls, conn, data, create_dummy_fds=False):
        if create_dummy_fds:
            for i in range(0, 256):
                if not cls._is_fd_assigned(i):
                    os.dup2(conn.fileno(), i)
        fd = reduction.recv_handle(conn)
        if msvcrt:
            fd = msvcrt.open_osfhandle(fd, os.O_WRONLY)
        os.write(fd, data)
        os.close(fd)

    @unittest.skipUnless(HAS_REDUCTION, "test needs multiprocessing.reduction")
    def test_fd_transfer(self):
        if self.TYPE != 'processes':
            self.skipTest("only makes sense with processes")
        conn, child_conn = self.Pipe(duplex=True)

        p = self.Process(target=self._writefd, args=(child_conn, b"foo"))
        p.daemon = True
        p.start()
        self.addCleanup(test.support.unlink, test.support.TESTFN)
        with open(test.support.TESTFN, "wb") as f:
            fd = f.fileno()
            if msvcrt:
                fd = msvcrt.get_osfhandle(fd)
            reduction.send_handle(conn, fd, p.pid)
        p.join()
        with open(test.support.TESTFN, "rb") as f:
            self.assertEqual(f.read(), b"foo")

    @unittest.skipUnless(HAS_REDUCTION, "test needs multiprocessing.reduction")
    @unittest.skipIf(sys.platform == "win32",
                     "test semantics don't make sense on Windows")
    @unittest.skipIf(MAXFD <= 256,
                     "largest assignable fd number is too small")
    @unittest.skipUnless(hasattr(os, "dup2"),
                         "test needs os.dup2()")
    def test_large_fd_transfer(self):
        # With fd > 256 (issue #11657)
        if self.TYPE != 'processes':
            self.skipTest("only makes sense with processes")
        conn, child_conn = self.Pipe(duplex=True)

        p = self.Process(target=self._writefd, args=(child_conn, b"bar", True))
        p.daemon = True
        p.start()
        self.addCleanup(test.support.unlink, test.support.TESTFN)
        with open(test.support.TESTFN, "wb") as f:
            fd = f.fileno()
            for newfd in range(256, MAXFD):
                if not self._is_fd_assigned(newfd):
                    break
            else:
                self.fail("could not find an unassigned large file descriptor")
            os.dup2(fd, newfd)
            try:
                reduction.send_handle(conn, newfd, p.pid)
            finally:
                os.close(newfd)
        p.join()
        with open(test.support.TESTFN, "rb") as f:
            self.assertEqual(f.read(), b"bar")

    @classmethod
    def _send_data_without_fd(self, conn):
        os.write(conn.fileno(), b"\0")

    @unittest.skipUnless(HAS_REDUCTION, "test needs multiprocessing.reduction")
    @unittest.skipIf(sys.platform == "win32", "doesn't make sense on Windows")
    def test_missing_fd_transfer(self):
        # Check that exception is raised when received data is not
        # accompanied by a file descriptor in ancillary data.
        if self.TYPE != 'processes':
            self.skipTest("only makes sense with processes")
        conn, child_conn = self.Pipe(duplex=True)

        p = self.Process(target=self._send_data_without_fd, args=(child_conn,))
        p.daemon = True
        p.start()
        self.assertRaises(RuntimeError, reduction.recv_handle, conn)
        p.join()

class _TestListener(BaseTestCase):

    ALLOWED_TYPES = ('processes')

    def test_multiple_bind(self):
        for family in self.connection.families:
            l = self.connection.Listener(family=family)
            self.addCleanup(l.close)
            self.assertRaises(OSError, self.connection.Listener,
                              l.address, family)

class _TestListenerClient(BaseTestCase):

    ALLOWED_TYPES = ('processes', 'threads')

    @classmethod
    def _test(cls, address):
        conn = cls.connection.Client(address)
        conn.send('hello')
        conn.close()

    def test_listener_client(self):
        for family in self.connection.families:
            l = self.connection.Listener(family=family)
            p = self.Process(target=self._test, args=(l.address,))
            p.daemon = True
            p.start()
            conn = l.accept()
            self.assertEqual(conn.recv(), 'hello')
            p.join()
            l.close()

class _TestPoll(unittest.TestCase):

    ALLOWED_TYPES = ('processes', 'threads')

    def test_empty_string(self):
        a, b = self.Pipe()
        self.assertEqual(a.poll(), False)
        b.send_bytes(b'')
        self.assertEqual(a.poll(), True)
        self.assertEqual(a.poll(), True)

    @classmethod
    def _child_strings(cls, conn, strings):
        for s in strings:
            time.sleep(0.1)
            conn.send_bytes(s)
        conn.close()

    def test_strings(self):
        strings = (b'hello', b'', b'a', b'b', b'', b'bye', b'', b'lop')
        a, b = self.Pipe()
        p = self.Process(target=self._child_strings, args=(b, strings))
        p.start()

        for s in strings:
            for i in range(200):
                if a.poll(0.01):
                    break
            x = a.recv_bytes()
            self.assertEqual(s, x)

        p.join()

    @classmethod
    def _child_boundaries(cls, r):
        # Polling may "pull" a message in to the child process, but we
        # don't want it to pull only part of a message, as that would
        # corrupt the pipe for any other processes which might later
        # read from it.
        r.poll(5)

    def test_boundaries(self):
        r, w = self.Pipe(False)
        p = self.Process(target=self._child_boundaries, args=(r,))
        p.start()
        time.sleep(2)
        L = [b"first", b"second"]
        for obj in L:
            w.send_bytes(obj)
        w.close()
        p.join()
        self.assertIn(r.recv_bytes(), L)

    @classmethod
    def _child_dont_merge(cls, b):
        b.send_bytes(b'a')
        b.send_bytes(b'b')
        b.send_bytes(b'cd')

    def test_dont_merge(self):
        a, b = self.Pipe()
        self.assertEqual(a.poll(0.0), False)
        self.assertEqual(a.poll(0.1), False)

        p = self.Process(target=self._child_dont_merge, args=(b,))
        p.start()

        self.assertEqual(a.recv_bytes(), b'a')
        self.assertEqual(a.poll(1.0), True)
        self.assertEqual(a.poll(1.0), True)
        self.assertEqual(a.recv_bytes(), b'b')
        self.assertEqual(a.poll(1.0), True)
        self.assertEqual(a.poll(1.0), True)
        self.assertEqual(a.poll(0.0), True)
        self.assertEqual(a.recv_bytes(), b'cd')

        p.join()

#
# Test of sending connection and socket objects between processes
#
"""
class _TestPicklingConnections(BaseTestCase):

    ALLOWED_TYPES = ('processes',)

    def _listener(self, conn, families):
        for fam in families:
            l = self.connection.Listener(family=fam)
            conn.send(l.address)
            new_conn = l.accept()
            conn.send(new_conn)

        if self.TYPE == 'processes':
            l = socket.socket()
            l.bind(('localhost', 0))
            conn.send(l.getsockname())
            l.listen(1)
            new_conn, addr = l.accept()
            conn.send(new_conn)

        conn.recv()

    def _remote(self, conn):
        for (address, msg) in iter(conn.recv, None):
            client = self.connection.Client(address)
            client.send(msg.upper())
            client.close()

        if self.TYPE == 'processes':
            address, msg = conn.recv()
            client = socket.socket()
            client.connect(address)
            client.sendall(msg.upper())
            client.close()

        conn.close()

    def test_pickling(self):
        try:
            multiprocessing.allow_connection_pickling()
        except ImportError:
            return

        families = self.connection.families

        lconn, lconn0 = self.Pipe()
        lp = self.Process(target=self._listener, args=(lconn0, families))
        lp.daemon = True
        lp.start()
        lconn0.close()

        rconn, rconn0 = self.Pipe()
        rp = self.Process(target=self._remote, args=(rconn0,))
        rp.daemon = True
        rp.start()
        rconn0.close()

        for fam in families:
            msg = ('This connection uses family %s' % fam).encode('ascii')
            address = lconn.recv()
            rconn.send((address, msg))
            new_conn = lconn.recv()
            self.assertEqual(new_conn.recv(), msg.upper())

        rconn.send(None)

        if self.TYPE == 'processes':
            msg = latin('This connection uses a normal socket')
            address = lconn.recv()
            rconn.send((address, msg))
            if hasattr(socket, 'fromfd'):
                new_conn = lconn.recv()
                self.assertEqual(new_conn.recv(100), msg.upper())
            else:
                # XXX On Windows with Py2.6 need to backport fromfd()
                discard = lconn.recv_bytes()

        lconn.send(None)

        rconn.close()
        lconn.close()

        lp.join()
        rp.join()
"""
#
#
#

class _TestHeap(BaseTestCase):

    ALLOWED_TYPES = ('processes',)

    def test_heap(self):
        iterations = 5000
        maxblocks = 50
        blocks = []

        # create and destroy lots of blocks of different sizes
        for i in range(iterations):
            size = int(random.lognormvariate(0, 1) * 1000)
            b = multiprocessing.heap.BufferWrapper(size)
            blocks.append(b)
            if len(blocks) > maxblocks:
                i = random.randrange(maxblocks)
                del blocks[i]

        # get the heap object
        heap = multiprocessing.heap.BufferWrapper._heap

        # verify the state of the heap
        all = []
        occupied = 0
        heap._lock.acquire()
        self.addCleanup(heap._lock.release)
        for L in list(heap._len_to_seq.values()):
            for arena, start, stop in L:
                all.append((heap._arenas.index(arena), start, stop,
                            stop-start, 'free'))
        for arena, start, stop in heap._allocated_blocks:
            all.append((heap._arenas.index(arena), start, stop,
                        stop-start, 'occupied'))
            occupied += (stop-start)

        all.sort()

        for i in range(len(all)-1):
            (arena, start, stop) = all[i][:3]
            (narena, nstart, nstop) = all[i+1][:3]
            self.assertTrue((arena != narena and nstart == 0) or
                            (stop == nstart))

    def test_free_from_gc(self):
        # Check that freeing of blocks by the garbage collector doesn't deadlock
        # (issue #12352).
        # Make sure the GC is enabled, and set lower collection thresholds to
        # make collections more frequent (and increase the probability of
        # deadlock).
        if not gc.isenabled():
            gc.enable()
            self.addCleanup(gc.disable)
        thresholds = gc.get_threshold()
        self.addCleanup(gc.set_threshold, *thresholds)
        gc.set_threshold(10)

        # perform numerous block allocations, with cyclic references to make
        # sure objects are collected asynchronously by the gc
        for i in range(5000):
            a = multiprocessing.heap.BufferWrapper(1)
            b = multiprocessing.heap.BufferWrapper(1)
            # circular references
            a.buddy = b
            b.buddy = a

#
#
#

class _Foo(Structure):
    _fields_ = [
        ('x', c_int),
        ('y', c_double)
        ]

class _TestSharedCTypes(BaseTestCase):

    ALLOWED_TYPES = ('processes',)

    def setUp(self):
        if not HAS_SHAREDCTYPES:
            self.skipTest("requires multiprocessing.sharedctypes")

    @classmethod
    def _double(cls, x, y, foo, arr, string):
        x.value *= 2
        y.value *= 2
        foo.x *= 2
        foo.y *= 2
        string.value *= 2
        for i in range(len(arr)):
            arr[i] *= 2

    def test_sharedctypes(self, lock=False):
        x = Value('i', 7, lock=lock)
        y = Value(c_double, 1.0/3.0, lock=lock)
        foo = Value(_Foo, 3, 2, lock=lock)
        arr = self.Array('d', list(range(10)), lock=lock)
        string = self.Array('c', 20, lock=lock)
        string.value = latin('hello')

        p = self.Process(target=self._double, args=(x, y, foo, arr, string))
        p.daemon = True
        p.start()
        p.join()

        self.assertEqual(x.value, 14)
        self.assertAlmostEqual(y.value, 2.0/3.0)
        self.assertEqual(foo.x, 6)
        self.assertAlmostEqual(foo.y, 4.0)
        for i in range(10):
            self.assertAlmostEqual(arr[i], i*2)
        self.assertEqual(string.value, latin('hellohello'))

    def test_synchronize(self):
        self.test_sharedctypes(lock=True)

    def test_copy(self):
        foo = _Foo(2, 5.0)
        bar = copy(foo)
        foo.x = 0
        foo.y = 0
        self.assertEqual(bar.x, 2)
        self.assertAlmostEqual(bar.y, 5.0)

#
#
#

class _TestFinalize(BaseTestCase):

    ALLOWED_TYPES = ('processes',)

    @classmethod
    def _test_finalize(cls, conn):
        class Foo(object):
            pass

        a = Foo()
        util.Finalize(a, conn.send, args=('a',))
        del a           # triggers callback for a

        b = Foo()
        close_b = util.Finalize(b, conn.send, args=('b',))
        close_b()       # triggers callback for b
        close_b()       # does nothing because callback has already been called
        del b           # does nothing because callback has already been called

        c = Foo()
        util.Finalize(c, conn.send, args=('c',))

        d10 = Foo()
        util.Finalize(d10, conn.send, args=('d10',), exitpriority=1)

        d01 = Foo()
        util.Finalize(d01, conn.send, args=('d01',), exitpriority=0)
        d02 = Foo()
        util.Finalize(d02, conn.send, args=('d02',), exitpriority=0)
        d03 = Foo()
        util.Finalize(d03, conn.send, args=('d03',), exitpriority=0)

        util.Finalize(None, conn.send, args=('e',), exitpriority=-10)

        util.Finalize(None, conn.send, args=('STOP',), exitpriority=-100)

        # call multiprocessing's cleanup function then exit process without
        # garbage collecting locals
        util._exit_function()
        conn.close()
        os._exit(0)

    def test_finalize(self):
        conn, child_conn = self.Pipe()

        p = self.Process(target=self._test_finalize, args=(child_conn,))
        p.daemon = True
        p.start()
        p.join()

        result = [obj for obj in iter(conn.recv, 'STOP')]
        self.assertEqual(result, ['a', 'b', 'd10', 'd03', 'd02', 'd01', 'e'])

#
# Test that from ... import * works for each module
#

class _TestImportStar(BaseTestCase):

    ALLOWED_TYPES = ('processes',)

    def test_import(self):
        modules = [
            'multiprocessing', 'multiprocessing.connection',
            'multiprocessing.heap', 'multiprocessing.managers',
            'multiprocessing.pool', 'multiprocessing.process',
            'multiprocessing.synchronize', 'multiprocessing.util'
            ]

        if HAS_REDUCTION:
            modules.append('multiprocessing.reduction')

        if c_int is not None:
            # This module requires _ctypes
            modules.append('multiprocessing.sharedctypes')

        for name in modules:
            __import__(name)
            mod = sys.modules[name]

            for attr in getattr(mod, '__all__', ()):
                self.assertTrue(
                    hasattr(mod, attr),
                    '%r does not have attribute %r' % (mod, attr)
                    )

#
# Quick test that logging works -- does not test logging output
#

class _TestLogging(BaseTestCase):

    ALLOWED_TYPES = ('processes',)

    def test_enable_logging(self):
        logger = multiprocessing.get_logger()
        logger.setLevel(util.SUBWARNING)
        self.assertTrue(logger is not None)
        logger.debug('this will not be printed')
        logger.info('nor will this')
        logger.setLevel(LOG_LEVEL)

    @classmethod
    def _test_level(cls, conn):
        logger = multiprocessing.get_logger()
        conn.send(logger.getEffectiveLevel())

    def test_level(self):
        LEVEL1 = 32
        LEVEL2 = 37

        logger = multiprocessing.get_logger()
        root_logger = logging.getLogger()
        root_level = root_logger.level

        reader, writer = multiprocessing.Pipe(duplex=False)

        logger.setLevel(LEVEL1)
        p = self.Process(target=self._test_level, args=(writer,))
        p.daemon = True
        p.start()
        self.assertEqual(LEVEL1, reader.recv())

        logger.setLevel(logging.NOTSET)
        root_logger.setLevel(LEVEL2)
        p = self.Process(target=self._test_level, args=(writer,))
        p.daemon = True
        p.start()
        self.assertEqual(LEVEL2, reader.recv())

        root_logger.setLevel(root_level)
        logger.setLevel(level=LOG_LEVEL)


# class _TestLoggingProcessName(BaseTestCase):
#
#     def handle(self, record):
#         assert record.processName == multiprocessing.current_process().name
#         self.__handled = True
#
#     def test_logging(self):
#         handler = logging.Handler()
#         handler.handle = self.handle
#         self.__handled = False
#         # Bypass getLogger() and side-effects
#         logger = logging.getLoggerClass()(
#                 'multiprocessing.test.TestLoggingProcessName')
#         logger.addHandler(handler)
#         logger.propagate = False
#
#         logger.warn('foo')
#         assert self.__handled

#
# Test to verify handle verification, see issue 3321
#

class TestInvalidHandle(unittest.TestCase):

    @unittest.skipIf(WIN32, "skipped on Windows")
    def test_invalid_handles(self):
        conn = multiprocessing.connection.Connection(44977608)
        try:
            self.assertRaises((ValueError, IOError), conn.poll)
        finally:
            # Hack private attribute _handle to avoid printing an error
            # in conn.__del__
            conn._handle = None
        self.assertRaises((ValueError, IOError),
                          multiprocessing.connection.Connection, -1)

#
# Functions used to create test cases from the base ones in this module
#

def get_attributes(Source, names):
    d = {}
    for name in names:
        obj = getattr(Source, name)
        if type(obj) == type(get_attributes):
            obj = staticmethod(obj)
        d[name] = obj
    return d

def create_test_cases(Mixin, type):
    result = {}
    glob = globals()
    Type = type.capitalize()

    for name in list(glob.keys()):
        if name.startswith('_Test'):
            base = glob[name]
            if type in base.ALLOWED_TYPES:
                newname = 'With' + Type + name[1:]
                class Temp(base, unittest.TestCase, Mixin):
                    pass
                result[newname] = Temp
                Temp.__name__ = newname
                Temp.__module__ = Mixin.__module__
    return result

#
# Create test cases
#

class ProcessesMixin(object):
    TYPE = 'processes'
    Process = multiprocessing.Process
    locals().update(get_attributes(multiprocessing, (
        'Queue', 'Lock', 'RLock', 'Semaphore', 'BoundedSemaphore',
        'Condition', 'Event', 'Value', 'Array', 'RawValue',
        'RawArray', 'current_process', 'active_children', 'Pipe',
        'connection', 'JoinableQueue'
        )))

testcases_processes = create_test_cases(ProcessesMixin, type='processes')
globals().update(testcases_processes)


class ManagerMixin(object):
    TYPE = 'manager'
    Process = multiprocessing.Process
    manager = object.__new__(multiprocessing.managers.SyncManager)
    locals().update(get_attributes(manager, (
        'Queue', 'Lock', 'RLock', 'Semaphore', 'BoundedSemaphore',
       'Condition', 'Event', 'Value', 'Array', 'list', 'dict',
        'Namespace', 'JoinableQueue'
        )))

testcases_manager = create_test_cases(ManagerMixin, type='manager')
globals().update(testcases_manager)


class ThreadsMixin(object):
    TYPE = 'threads'
    Process = multiprocessing.dummy.Process
    locals().update(get_attributes(multiprocessing.dummy, (
        'Queue', 'Lock', 'RLock', 'Semaphore', 'BoundedSemaphore',
        'Condition', 'Event', 'Value', 'Array', 'current_process',
        'active_children', 'Pipe', 'connection', 'dict', 'list',
        'Namespace', 'JoinableQueue'
        )))

testcases_threads = create_test_cases(ThreadsMixin, type='threads')
globals().update(testcases_threads)

class OtherTest(unittest.TestCase):
    # TODO: add more tests for deliver/answer challenge.
    def test_deliver_challenge_auth_failure(self):
        class _FakeConnection(object):
            def recv_bytes(self, size):
                return b'something bogus'
            def send_bytes(self, data):
                pass
        self.assertRaises(multiprocessing.AuthenticationError,
                          multiprocessing.connection.deliver_challenge,
                          _FakeConnection(), b'abc')

    def test_answer_challenge_auth_failure(self):
        class _FakeConnection(object):
            def __init__(self):
                self.count = 0
            def recv_bytes(self, size):
                self.count += 1
                if self.count == 1:
                    return multiprocessing.connection.CHALLENGE
                elif self.count == 2:
                    return b'something bogus'
                return b''
            def send_bytes(self, data):
                pass
        self.assertRaises(multiprocessing.AuthenticationError,
                          multiprocessing.connection.answer_challenge,
                          _FakeConnection(), b'abc')

#
# Test Manager.start()/Pool.__init__() initializer feature - see issue 5585
#

def initializer(ns):
    ns.test += 1

class TestInitializers(unittest.TestCase):
    def setUp(self):
        self.mgr = multiprocessing.Manager()
        self.ns = self.mgr.Namespace()
        self.ns.test = 0

    def tearDown(self):
        self.mgr.shutdown()

    def test_manager_initializer(self):
        m = multiprocessing.managers.SyncManager()
        self.assertRaises(TypeError, m.start, 1)
        m.start(initializer, (self.ns,))
        self.assertEqual(self.ns.test, 1)
        m.shutdown()

    def test_pool_initializer(self):
        self.assertRaises(TypeError, multiprocessing.Pool, initializer=1)
        p = multiprocessing.Pool(1, initializer, (self.ns,))
        p.close()
        p.join()
        self.assertEqual(self.ns.test, 1)

#
# Issue 5155, 5313, 5331: Test process in processes
# Verifies os.close(sys.stdin.fileno) vs. sys.stdin.close() behavior
#

def _ThisSubProcess(q):
    try:
        item = q.get(block=False)
    except pyqueue.Empty:
        pass

def _TestProcess(q):
    queue = multiprocessing.Queue()
    subProc = multiprocessing.Process(target=_ThisSubProcess, args=(queue,))
    subProc.daemon = True
    subProc.start()
    subProc.join()

def _afunc(x):
    return x*x

def pool_in_process():
    pool = multiprocessing.Pool(processes=4)
    x = pool.map(_afunc, [1, 2, 3, 4, 5, 6, 7])

class _file_like(object):
    def __init__(self, delegate):
        self._delegate = delegate
        self._pid = None

    @property
    def cache(self):
        pid = os.getpid()
        # There are no race conditions since fork keeps only the running thread
        if pid != self._pid:
            self._pid = pid
            self._cache = []
        return self._cache

    def write(self, data):
        self.cache.append(data)

    def flush(self):
        self._delegate.write(''.join(self.cache))
        self._cache = []

class TestStdinBadfiledescriptor(unittest.TestCase):

    def test_queue_in_process(self):
        queue = multiprocessing.Queue()
        proc = multiprocessing.Process(target=_TestProcess, args=(queue,))
        proc.start()
        proc.join()

    def test_pool_in_process(self):
        p = multiprocessing.Process(target=pool_in_process)
        p.start()
        p.join()

    def test_flushing(self):
        sio = io.StringIO()
        flike = _file_like(sio)
        flike.write('foo')
        proc = multiprocessing.Process(target=lambda: flike.flush())
        flike.flush()
        assert sio.getvalue() == 'foo'


<<<<<<< HEAD
class TestWait(unittest.TestCase):

    @classmethod
    def _child_test_wait(cls, w, slow):
        for i in range(10):
            if slow:
                time.sleep(random.random()*0.1)
            w.send((i, os.getpid()))
        w.close()

    def test_wait(self, slow=False):
        from multiprocessing.connection import wait
        readers = []
        procs = []
        messages = []

        for i in range(4):
            r, w = multiprocessing.Pipe(duplex=False)
            p = multiprocessing.Process(target=self._child_test_wait, args=(w, slow))
            p.daemon = True
            p.start()
            w.close()
            readers.append(r)
            procs.append(p)
            self.addCleanup(p.join)

        while readers:
            for r in wait(readers):
                try:
                    msg = r.recv()
                except EOFError:
                    readers.remove(r)
                    r.close()
                else:
                    messages.append(msg)

        messages.sort()
        expected = sorted((i, p.pid) for i in range(10) for p in procs)
        self.assertEqual(messages, expected)

    @classmethod
    def _child_test_wait_socket(cls, address, slow):
        s = socket.socket()
        s.connect(address)
        for i in range(10):
            if slow:
                time.sleep(random.random()*0.1)
            s.sendall(('%s\n' % i).encode('ascii'))
        s.close()

    def test_wait_socket(self, slow=False):
        from multiprocessing.connection import wait
        l = socket.socket()
        l.bind(('', 0))
        l.listen(4)
        addr = ('localhost', l.getsockname()[1])
        readers = []
        procs = []
        dic = {}

        for i in range(4):
            p = multiprocessing.Process(target=self._child_test_wait_socket,
                                        args=(addr, slow))
            p.daemon = True
            p.start()
            procs.append(p)
            self.addCleanup(p.join)

        for i in range(4):
            r, _ = l.accept()
            readers.append(r)
            dic[r] = []
        l.close()

        while readers:
            for r in wait(readers):
                msg = r.recv(32)
                if not msg:
                    readers.remove(r)
                    r.close()
                else:
                    dic[r].append(msg)

        expected = ''.join('%s\n' % i for i in range(10)).encode('ascii')
        for v in dic.values():
            self.assertEqual(b''.join(v), expected)

    def test_wait_slow(self):
        self.test_wait(True)

    def test_wait_socket_slow(self):
        self.test_wait(True)

    def test_wait_timeout(self):
        from multiprocessing.connection import wait

        expected = 1
        a, b = multiprocessing.Pipe()

        start = time.time()
        res = wait([a, b], 1)
        delta = time.time() - start

        self.assertEqual(res, [])
        self.assertLess(delta, expected + 0.5)
        self.assertGreater(delta, expected - 0.5)

        b.send(None)

        start = time.time()
        res = wait([a, b], 1)
        delta = time.time() - start

        self.assertEqual(res, [a])
        self.assertLess(delta, 0.4)

    def test_wait_integer(self):
        from multiprocessing.connection import wait

        expected = 5
        a, b = multiprocessing.Pipe()
        p = multiprocessing.Process(target=time.sleep, args=(expected,))

        p.start()
        self.assertIsInstance(p.sentinel, int)

        start = time.time()
        res = wait([a, p.sentinel, b], expected + 20)
        delta = time.time() - start

        self.assertEqual(res, [p.sentinel])
        self.assertLess(delta, expected + 2)
        self.assertGreater(delta, expected - 2)

        a.send(None)

        start = time.time()
        res = wait([a, p.sentinel, b], 20)
        delta = time.time() - start

        self.assertEqual(res, [p.sentinel, b])
        self.assertLess(delta, 0.4)

        b.send(None)

        start = time.time()
        res = wait([a, p.sentinel, b], 20)
        delta = time.time() - start

        self.assertEqual(res, [a, p.sentinel, b])
        self.assertLess(delta, 0.4)

        p.join()


testcases_other = [OtherTest, TestInvalidHandle, TestInitializers,
                   TestStdinBadfiledescriptor, TestWait]
=======
#
# Issue 14151: Test invalid family on invalid environment
#

class TestInvalidFamily(unittest.TestCase):

    @unittest.skipIf(WIN32, "skipped on Windows")
    def test_invalid_family(self):
        with self.assertRaises(ValueError):
            multiprocessing.connection.Listener(r'\\.\test')

testcases_other = [OtherTest, TestInvalidHandle, TestInitializers,
                   TestStdinBadfiledescriptor, TestInvalidFamily]
>>>>>>> 709176f1

#
#
#

def test_main(run=None):
    if sys.platform.startswith("linux"):
        try:
            lock = multiprocessing.RLock()
        except OSError:
            raise unittest.SkipTest("OSError raises on RLock creation, see issue 3111!")

    check_enough_semaphores()

    if run is None:
        from test.support import run_unittest as run

    util.get_temp_dir()     # creates temp directory for use by all processes

    multiprocessing.get_logger().setLevel(LOG_LEVEL)

    ProcessesMixin.pool = multiprocessing.Pool(4)
    ThreadsMixin.pool = multiprocessing.dummy.Pool(4)
    ManagerMixin.manager.__init__()
    ManagerMixin.manager.start()
    ManagerMixin.pool = ManagerMixin.manager.Pool(4)

    testcases = (
        sorted(testcases_processes.values(), key=lambda tc:tc.__name__) +
        sorted(testcases_threads.values(), key=lambda tc:tc.__name__) +
        sorted(testcases_manager.values(), key=lambda tc:tc.__name__) +
        testcases_other
        )

    loadTestsFromTestCase = unittest.defaultTestLoader.loadTestsFromTestCase
    suite = unittest.TestSuite(loadTestsFromTestCase(tc) for tc in testcases)
    run(suite)

    ThreadsMixin.pool.terminate()
    ProcessesMixin.pool.terminate()
    ManagerMixin.pool.terminate()
    ManagerMixin.manager.shutdown()

    del ProcessesMixin.pool, ThreadsMixin.pool, ManagerMixin.pool

def main():
    test_main(unittest.TextTestRunner(verbosity=2).run)

if __name__ == '__main__':
    main()<|MERGE_RESOLUTION|>--- conflicted
+++ resolved
@@ -2483,7 +2483,6 @@
         assert sio.getvalue() == 'foo'
 
 
-<<<<<<< HEAD
 class TestWait(unittest.TestCase):
 
     @classmethod
@@ -2639,9 +2638,6 @@
         p.join()
 
 
-testcases_other = [OtherTest, TestInvalidHandle, TestInitializers,
-                   TestStdinBadfiledescriptor, TestWait]
-=======
 #
 # Issue 14151: Test invalid family on invalid environment
 #
@@ -2653,9 +2649,9 @@
         with self.assertRaises(ValueError):
             multiprocessing.connection.Listener(r'\\.\test')
 
+
 testcases_other = [OtherTest, TestInvalidHandle, TestInitializers,
-                   TestStdinBadfiledescriptor, TestInvalidFamily]
->>>>>>> 709176f1
+                   TestStdinBadfiledescriptor, TestWait, TestInvalidFamily]
 
 #
 #
