<<<<<<< HEAD
import collections
=======
import copy
import pickle
>>>>>>> 609a2e17
import unittest

class DictSetTest(unittest.TestCase):

    def test_constructors_not_callable(self):
        kt = type({}.keys())
        self.assertRaises(TypeError, kt, {})
        self.assertRaises(TypeError, kt)
        it = type({}.items())
        self.assertRaises(TypeError, it, {})
        self.assertRaises(TypeError, it)
        vt = type({}.values())
        self.assertRaises(TypeError, vt, {})
        self.assertRaises(TypeError, vt)

    def test_dict_keys(self):
        d = {1: 10, "a": "ABC"}
        keys = d.keys()
        self.assertEqual(len(keys), 2)
        self.assertEqual(set(keys), {1, "a"})
        self.assertEqual(keys, {1, "a"})
        self.assertNotEqual(keys, {1, "a", "b"})
        self.assertNotEqual(keys, {1, "b"})
        self.assertNotEqual(keys, {1})
        self.assertNotEqual(keys, 42)
        self.assertIn(1, keys)
        self.assertIn("a", keys)
        self.assertNotIn(10, keys)
        self.assertNotIn("Z", keys)
        self.assertEqual(d.keys(), d.keys())
        e = {1: 11, "a": "def"}
        self.assertEqual(d.keys(), e.keys())
        del e["a"]
        self.assertNotEqual(d.keys(), e.keys())

    def test_dict_items(self):
        d = {1: 10, "a": "ABC"}
        items = d.items()
        self.assertEqual(len(items), 2)
        self.assertEqual(set(items), {(1, 10), ("a", "ABC")})
        self.assertEqual(items, {(1, 10), ("a", "ABC")})
        self.assertNotEqual(items, {(1, 10), ("a", "ABC"), "junk"})
        self.assertNotEqual(items, {(1, 10), ("a", "def")})
        self.assertNotEqual(items, {(1, 10)})
        self.assertNotEqual(items, 42)
        self.assertIn((1, 10), items)
        self.assertIn(("a", "ABC"), items)
        self.assertNotIn((1, 11), items)
        self.assertNotIn(1, items)
        self.assertNotIn((), items)
        self.assertNotIn((1,), items)
        self.assertNotIn((1, 2, 3), items)
        self.assertEqual(d.items(), d.items())
        e = d.copy()
        self.assertEqual(d.items(), e.items())
        e["a"] = "def"
        self.assertNotEqual(d.items(), e.items())

    def test_dict_mixed_keys_items(self):
        d = {(1, 1): 11, (2, 2): 22}
        e = {1: 1, 2: 2}
        self.assertEqual(d.keys(), e.items())
        self.assertNotEqual(d.items(), e.keys())

    def test_dict_values(self):
        d = {1: 10, "a": "ABC"}
        values = d.values()
        self.assertEqual(set(values), {10, "ABC"})
        self.assertEqual(len(values), 2)

    def test_dict_repr(self):
        d = {1: 10, "a": "ABC"}
        self.assertIsInstance(repr(d), str)
        r = repr(d.items())
        self.assertIsInstance(r, str)
        self.assertTrue(r == "dict_items([('a', 'ABC'), (1, 10)])" or
                        r == "dict_items([(1, 10), ('a', 'ABC')])")
        r = repr(d.keys())
        self.assertIsInstance(r, str)
        self.assertTrue(r == "dict_keys(['a', 1])" or
                        r == "dict_keys([1, 'a'])")
        r = repr(d.values())
        self.assertIsInstance(r, str)
        self.assertTrue(r == "dict_values(['ABC', 10])" or
                        r == "dict_values([10, 'ABC'])")

    def test_keys_set_operations(self):
        d1 = {'a': 1, 'b': 2}
        d2 = {'b': 3, 'c': 2}
        d3 = {'d': 4, 'e': 5}
        self.assertEqual(d1.keys() & d1.keys(), {'a', 'b'})
        self.assertEqual(d1.keys() & d2.keys(), {'b'})
        self.assertEqual(d1.keys() & d3.keys(), set())
        self.assertEqual(d1.keys() & set(d1.keys()), {'a', 'b'})
        self.assertEqual(d1.keys() & set(d2.keys()), {'b'})
        self.assertEqual(d1.keys() & set(d3.keys()), set())

        self.assertEqual(d1.keys() | d1.keys(), {'a', 'b'})
        self.assertEqual(d1.keys() | d2.keys(), {'a', 'b', 'c'})
        self.assertEqual(d1.keys() | d3.keys(), {'a', 'b', 'd', 'e'})
        self.assertEqual(d1.keys() | set(d1.keys()), {'a', 'b'})
        self.assertEqual(d1.keys() | set(d2.keys()), {'a', 'b', 'c'})
        self.assertEqual(d1.keys() | set(d3.keys()),
                         {'a', 'b', 'd', 'e'})

        self.assertEqual(d1.keys() ^ d1.keys(), set())
        self.assertEqual(d1.keys() ^ d2.keys(), {'a', 'c'})
        self.assertEqual(d1.keys() ^ d3.keys(), {'a', 'b', 'd', 'e'})
        self.assertEqual(d1.keys() ^ set(d1.keys()), set())
        self.assertEqual(d1.keys() ^ set(d2.keys()), {'a', 'c'})
        self.assertEqual(d1.keys() ^ set(d3.keys()),
                         {'a', 'b', 'd', 'e'})

        self.assertEqual(d1.keys() - d1.keys(), set())
        self.assertEqual(d1.keys() - d2.keys(), {'a'})
        self.assertEqual(d1.keys() - d3.keys(), {'a', 'b'})
        self.assertEqual(d1.keys() - set(d1.keys()), set())
        self.assertEqual(d1.keys() - set(d2.keys()), {'a'})
        self.assertEqual(d1.keys() - set(d3.keys()), {'a', 'b'})

        self.assertFalse(d1.keys().isdisjoint(d1.keys()))
        self.assertFalse(d1.keys().isdisjoint(d2.keys()))
        self.assertFalse(d1.keys().isdisjoint(list(d2.keys())))
        self.assertFalse(d1.keys().isdisjoint(set(d2.keys())))
        self.assertTrue(d1.keys().isdisjoint({'x', 'y', 'z'}))
        self.assertTrue(d1.keys().isdisjoint(['x', 'y', 'z']))
        self.assertTrue(d1.keys().isdisjoint(set(['x', 'y', 'z'])))
        self.assertTrue(d1.keys().isdisjoint(set(['x', 'y'])))
        self.assertTrue(d1.keys().isdisjoint(['x', 'y']))
        self.assertTrue(d1.keys().isdisjoint({}))
        self.assertTrue(d1.keys().isdisjoint(d3.keys()))

        de = {}
        self.assertTrue(de.keys().isdisjoint(set()))
        self.assertTrue(de.keys().isdisjoint([]))
        self.assertTrue(de.keys().isdisjoint(de.keys()))
        self.assertTrue(de.keys().isdisjoint([1]))

    def test_items_set_operations(self):
        d1 = {'a': 1, 'b': 2}
        d2 = {'a': 2, 'b': 2}
        d3 = {'d': 4, 'e': 5}
        self.assertEqual(
            d1.items() & d1.items(), {('a', 1), ('b', 2)})
        self.assertEqual(d1.items() & d2.items(), {('b', 2)})
        self.assertEqual(d1.items() & d3.items(), set())
        self.assertEqual(d1.items() & set(d1.items()),
                         {('a', 1), ('b', 2)})
        self.assertEqual(d1.items() & set(d2.items()), {('b', 2)})
        self.assertEqual(d1.items() & set(d3.items()), set())

        self.assertEqual(d1.items() | d1.items(),
                         {('a', 1), ('b', 2)})
        self.assertEqual(d1.items() | d2.items(),
                         {('a', 1), ('a', 2), ('b', 2)})
        self.assertEqual(d1.items() | d3.items(),
                         {('a', 1), ('b', 2), ('d', 4), ('e', 5)})
        self.assertEqual(d1.items() | set(d1.items()),
                         {('a', 1), ('b', 2)})
        self.assertEqual(d1.items() | set(d2.items()),
                         {('a', 1), ('a', 2), ('b', 2)})
        self.assertEqual(d1.items() | set(d3.items()),
                         {('a', 1), ('b', 2), ('d', 4), ('e', 5)})

        self.assertEqual(d1.items() ^ d1.items(), set())
        self.assertEqual(d1.items() ^ d2.items(),
                         {('a', 1), ('a', 2)})
        self.assertEqual(d1.items() ^ d3.items(),
                         {('a', 1), ('b', 2), ('d', 4), ('e', 5)})

        self.assertEqual(d1.items() - d1.items(), set())
        self.assertEqual(d1.items() - d2.items(), {('a', 1)})
        self.assertEqual(d1.items() - d3.items(), {('a', 1), ('b', 2)})
        self.assertEqual(d1.items() - set(d1.items()), set())
        self.assertEqual(d1.items() - set(d2.items()), {('a', 1)})
        self.assertEqual(d1.items() - set(d3.items()), {('a', 1), ('b', 2)})

        self.assertFalse(d1.items().isdisjoint(d1.items()))
        self.assertFalse(d1.items().isdisjoint(d2.items()))
        self.assertFalse(d1.items().isdisjoint(list(d2.items())))
        self.assertFalse(d1.items().isdisjoint(set(d2.items())))
        self.assertTrue(d1.items().isdisjoint({'x', 'y', 'z'}))
        self.assertTrue(d1.items().isdisjoint(['x', 'y', 'z']))
        self.assertTrue(d1.items().isdisjoint(set(['x', 'y', 'z'])))
        self.assertTrue(d1.items().isdisjoint(set(['x', 'y'])))
        self.assertTrue(d1.items().isdisjoint({}))
        self.assertTrue(d1.items().isdisjoint(d3.items()))

        de = {}
        self.assertTrue(de.items().isdisjoint(set()))
        self.assertTrue(de.items().isdisjoint([]))
        self.assertTrue(de.items().isdisjoint(de.items()))
        self.assertTrue(de.items().isdisjoint([1]))

    def test_recursive_repr(self):
        d = {}
        d[42] = d.values()
        self.assertRaises(RecursionError, repr, d)

<<<<<<< HEAD
    def test_abc_registry(self):
        d = dict(a=1)

        self.assertIsInstance(d.keys(), collections.KeysView)
        self.assertIsInstance(d.keys(), collections.MappingView)
        self.assertIsInstance(d.keys(), collections.Set)
        self.assertIsInstance(d.keys(), collections.Sized)
        self.assertIsInstance(d.keys(), collections.Iterable)
        self.assertIsInstance(d.keys(), collections.Container)

        self.assertIsInstance(d.values(), collections.ValuesView)
        self.assertIsInstance(d.values(), collections.MappingView)
        self.assertIsInstance(d.values(), collections.Sized)

        self.assertIsInstance(d.items(), collections.ItemsView)
        self.assertIsInstance(d.items(), collections.MappingView)
        self.assertIsInstance(d.items(), collections.Set)
        self.assertIsInstance(d.items(), collections.Sized)
        self.assertIsInstance(d.items(), collections.Iterable)
        self.assertIsInstance(d.items(), collections.Container)
=======
    def test_copy(self):
        d = {1: 10, "a": "ABC"}
        self.assertRaises(TypeError, copy.copy, d.keys())
        self.assertRaises(TypeError, copy.copy, d.values())
        self.assertRaises(TypeError, copy.copy, d.items())

    def test_pickle(self):
        d = {1: 10, "a": "ABC"}
        for proto in range(pickle.HIGHEST_PROTOCOL + 1):
            self.assertRaises((TypeError, pickle.PicklingError),
                pickle.dumps, d.keys(), proto)
            self.assertRaises((TypeError, pickle.PicklingError),
                pickle.dumps, d.values(), proto)
            self.assertRaises((TypeError, pickle.PicklingError),
                pickle.dumps, d.items(), proto)
>>>>>>> 609a2e17


if __name__ == "__main__":
    unittest.main()<|MERGE_RESOLUTION|>--- conflicted
+++ resolved
@@ -1,9 +1,6 @@
-<<<<<<< HEAD
 import collections
-=======
 import copy
 import pickle
->>>>>>> 609a2e17
 import unittest
 
 class DictSetTest(unittest.TestCase):
@@ -203,28 +200,6 @@
         d[42] = d.values()
         self.assertRaises(RecursionError, repr, d)
 
-<<<<<<< HEAD
-    def test_abc_registry(self):
-        d = dict(a=1)
-
-        self.assertIsInstance(d.keys(), collections.KeysView)
-        self.assertIsInstance(d.keys(), collections.MappingView)
-        self.assertIsInstance(d.keys(), collections.Set)
-        self.assertIsInstance(d.keys(), collections.Sized)
-        self.assertIsInstance(d.keys(), collections.Iterable)
-        self.assertIsInstance(d.keys(), collections.Container)
-
-        self.assertIsInstance(d.values(), collections.ValuesView)
-        self.assertIsInstance(d.values(), collections.MappingView)
-        self.assertIsInstance(d.values(), collections.Sized)
-
-        self.assertIsInstance(d.items(), collections.ItemsView)
-        self.assertIsInstance(d.items(), collections.MappingView)
-        self.assertIsInstance(d.items(), collections.Set)
-        self.assertIsInstance(d.items(), collections.Sized)
-        self.assertIsInstance(d.items(), collections.Iterable)
-        self.assertIsInstance(d.items(), collections.Container)
-=======
     def test_copy(self):
         d = {1: 10, "a": "ABC"}
         self.assertRaises(TypeError, copy.copy, d.keys())
@@ -240,7 +215,27 @@
                 pickle.dumps, d.values(), proto)
             self.assertRaises((TypeError, pickle.PicklingError),
                 pickle.dumps, d.items(), proto)
->>>>>>> 609a2e17
+
+    def test_abc_registry(self):
+        d = dict(a=1)
+
+        self.assertIsInstance(d.keys(), collections.KeysView)
+        self.assertIsInstance(d.keys(), collections.MappingView)
+        self.assertIsInstance(d.keys(), collections.Set)
+        self.assertIsInstance(d.keys(), collections.Sized)
+        self.assertIsInstance(d.keys(), collections.Iterable)
+        self.assertIsInstance(d.keys(), collections.Container)
+
+        self.assertIsInstance(d.values(), collections.ValuesView)
+        self.assertIsInstance(d.values(), collections.MappingView)
+        self.assertIsInstance(d.values(), collections.Sized)
+
+        self.assertIsInstance(d.items(), collections.ItemsView)
+        self.assertIsInstance(d.items(), collections.MappingView)
+        self.assertIsInstance(d.items(), collections.Set)
+        self.assertIsInstance(d.items(), collections.Sized)
+        self.assertIsInstance(d.items(), collections.Iterable)
+        self.assertIsInstance(d.items(), collections.Container)
 
 
 if __name__ == "__main__":
