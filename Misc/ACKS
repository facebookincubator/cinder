Acknowledgements
----------------

This list is not complete and not in any useful order, but I would
like to thank everybody who contributed in any way, with code, hints,
bug reports, ideas, moral support, endorsement, or even complaints....
Without you, I would've stopped working on Python long ago!

	--Guido

PS: In the standard Python distribution, this file is encoded in UTF-8
and the list is in rough alphabetical order by last names.

Aahz
Michael Abbott
Rajiv Abraham
David Abrahams
Marc Abramowitz
Ron Adam
Ali Afshar
Jim Ahlstrom
Farhan Ahmad
Matthew Ahrens
Nir Aides
Yaniv Aknin
Jyrki Alakuijala
Steve Alexander
Fred Allen
Ray Allen
Billy G. Allie
Kevin Altis
Joe Amenta
A. Amoroso
Mark Anacker
Shashwat Anand
Anders Andersen
John Anderson
Pehr Anderson
Erik Andersén
Oliver Andrich
Ross Andrus
Juancarlo Añez
Jérémy Anger
Jon Anglin
Heidi Annexstad
Éric Araujo
Alicia Arlen
Jason Asbahr
David Ascher
Chris AtLee
Aymeric Augustin
John Aycock
Donovan Baarda
Arne Babenhauserheide
Attila Babo
Marcin Bachry
Alfonso Baciero
Dwayne Bailey
Stig Bakken
Greg Ball
Luigi Ballabio
Jeff Balogh
Manuel Balsera
Matt Bandy
Michael J. Barber
Daniel Barclay
Nicolas Bareil
Chris Barker
Anton Barkovsky
Nick Barnes
Quentin Barnes
David Barnett
Richard Barran
Cesar Eduardo Barros
Des Barry
Ulf Bartelt
Don Bashford
Pior Bastida
Nick Bastin
Jeff Bauer
Michael R Bax
Anthony Baxter
Mike Bayer
Samuel L. Bayer
Donald Beaudry
David Beazley
Neal Becker
Robin Becker
Torsten Becker
Bill Bedford
Stefan Behnel
Reimer Behrends
Ben Bell
Thomas Bellman
Alexander “Саша” Belopolsky
Eli Bendersky
David Benjamin
Andrew Bennetts
Andy Bensky
Bennett Benson
Ezra Berch
Michel Van den Bergh
Julian Berman
Brice Berna
Olivier Bernard
Eric Beser
Steven Bethard
Stephen Bevan
Ron Bickers
Natalia B. Bidart
Adrian von Bidder
David Binger
Dominic Binks
Philippe Biondi
Stuart Bishop
Roy Bixler
Jonathan Black
Renaud Blanch
Mike Bland
Martin Bless
Pablo Bleyer
Erik van Blokland
Eric Blossom
Finn Bock
Paul Boddie
Matthew Boedicker
Robin Boerdijk
David Bolen
Gawain Bolton
Forest Bond
Gregory Bond
Matias Bordese
Jurjen Bos
Peter Bosch
Dan Boswell
Eric Bouck
Thierry Bousch
Sebastian Boving
Michal Bozon
Jeff Bradberry
Aaron Brancotti
Monty Brandenberg
Georg Brandl
Christopher Brannon
Terrence Brannon
Erik Bray
Brian Brazil
Dave Brennan
Tom Bridgman
Anthony Briggs
Keith Briggs
Tobias Brink
Richard Brodie
Michael Broghton
Daniel Brotsky
Jean Brouwers
Gary S. Brown
Titus Brown
Oleg Broytmann
Dave Brueck
Francisco Martín Brugué
Ian Bruntlett
Floris Bruynooghe
Stan Bubrouski
Erik de Bueger
Jan-Hein Bührman
Dick Bulterman
Bill Bumgarner
Jimmy Burgett
Tommy Burnette
Roger Burnham
Alastair Burt
Tarn Weisner Burton
Lee Busby
Ralph Butler
Nicolas Cadou
Jp Calderone
Arnaud Calmettes
Daniel Calvelo
Tony Campbell
Brett Cannon
Mike Carlton
Pierre Carrier
Terry Carroll
Lorenzo M. Catucci
Donn Cave
Charles Cazabon
Jesús Cea Avión
Per Cederqvist
Matej Cepl
Carl Cerecke
Octavian Cerna
Pascal Chambon
John Chandler
Hye-Shik Chang
Jeffrey Chang
Godefroid Chapelle
Brad Chapman
Greg Chapman
Mitch Chapman
David Chaum
Nicolas Chauvat
Jerry Chen
Michael Chermside
Albert Chin-A-Young
Adal Chiriliuc
Matt Chisholm
Anders Chrigström
Tom Christiansen
Vadim Chugunov
Mauro Cicognini
David Cinege
Craig Citro
Gilles Civario
Chris Clark
Mike Clarkson
Andrew Clegg
Brad Clements
Robbie Clemons
Steve Clift
Hervé Coatanhay
Nick Coghlan
Josh Cogliati
Dave Cole
Terrence Cole
Benjamin Collar
Jeffery Collins
Robert Collins
Paul Colomiets
Christophe Combelles
Geremy Condra
Denver Coneybeare
Juan José Conti
Matt Conway
David M. Cooke
Jason R. Coombs
Garrett Cooper
Greg Copeland
Aldo Cortesi
David Costanzo
Scott Cotton
Greg Couch
David Cournapeau
Steve Cousins
Alex Coventry
Matthew Dixon Cowles
Ryan Coyner
Christopher A. Craig
Jeremy Craven
Laura Creighton
Simon Cross
Felipe Cruz
Drew Csillag
Joaquin Cuenca Abela
John Cugini
Tom Culliton
Antonio Cuni
Brian Curtin
Lisandro Dalcin
Darren Dale
Andrew Dalke
Lars Damerow
Evan Dandrea
Eric Daniel
Scott David Daniels
Ben Darnell
Kushal Das
Jonathan Dasteel
Pierre-Yves David
Xavier de Gaye
John DeGood
Ned Deily
Vincent Delft
Arnaud Delobelle
Konrad Delong
Erik Demaine
John Dennis
L. Peter Deutsch
Roger Dev
Philippe Devalkeneer
Raghuram Devarakonda
Caleb Deveraux
Catherine Devlin
Scott Dial
Toby Dickenson
Mark Dickinson
Jack Diederich
Daniel Diniz
Humberto Diogenes
Yves Dionne
Daniel Dittmar
Josip Djolonga
Jaromir Dolecek
Ismail Donmez
Robert Donohue
Marcos Donolo
Dima Dorfman
Yves Dorfsman
Cesar Douady
Dean Draayer
Fred L. Drake, Jr.
Derk Drukker
John DuBois
Paul Dubois
Jacques Ducasse
Graham Dumpleton
Quinn Dunkan
Robin Dunn
Luke Dunstan
Virgil Dupras
Andy Dustman
Gary Duzan
Eugene Dvurechenski
Josip Dzolonga
Maxim Dzumanenko
Walter Dörwald
Hans Eckardt
Rodolpho Eckhardt
John Edmonds
Grant Edwards
John Ehresman
Tal Einat
Eric Eisner
Andrew Eland
Julien Élie
Lance Ellinghaus
Daniel Ellis
David Ely
Jeff Epler
Jeff McNeil
Tom Epperly
Stoffel Erasmus
Jürgen A. Erhard
Michael Ernst
Ben Escoto
Andy Eskilsson
André Espaze
Stefan Esser
Nicolas Estibals
Carey Evans
Stephen D Evans
Tim Everett
Paul Everitt
David Everly
Daniel Evers
Winston Ewert
Greg Ewing
Martijn Faassen
Clovis Fabricio
Andreas Faerber
Bill Fancher
Michael Farrell
Troy J. Farrell
Mark Favas
Boris Feld
Niels Ferguson
Sebastian Fernandez
Florian Festi
John Feuerstein
Carl Feynman
Vincent Fiack
Tomer Filiba
Jeffrey Finkelstein
Russell Finn
Dan Finnie
Nils Fischbeck
Frederik Fix
Matt Fleming
Hernán Martínez Foffani
Arnaud Fontaine
Michael Foord
Amaury Forgeot d'Arc
Doug Fort
John Fouhy
Andrew Francis
Stefan Franke
Martin Franklin
Bruce Frederiksen
Robin Friedrich
Bradley Froehle
Ivan Frohne
Matthias Fuchs
Jim Fulton
Tadayoshi Funaba
Gyro Funch
Peter Funk
Ethan Furman
Geoff Furnish
Ulisses Furquim
Hagen Fürstenau
Hallvard B Furuseth
Achim Gaedke
Martin von Gagern
Lele Gaifax
Santiago Gala
Yitzchak Gale
Matthew Gallagher
Quentin Gallet-Gilles
Riccardo Attilio Galli
Raymund Galvin
Nitin Ganatra
Fred Gansevles
Lars Marius Garshol
Dan Gass
Andrew Gaul
Stephen M. Gava
Xavier de Gaye
Harry Henry Gebel
Marius Gedminas
Thomas Gellekum
Gabriel Genellina
Christos Georgiou
Ben Gertzfield
Nadim Ghaznavi
Dinu Gherman
Jonathan Giddy
Johannes Gijsbers
Michael Gilfix
Yannick Gingras
Matt Giuca
Michael Goderbauer
Christoph Gohlke
Tim Golden
Guilherme Gonçalves
Tiago Gonçalves
Chris Gonnerman
Shelley Gooch
David Goodger
Hans de Graaff
Nathaniel Gray
Eddy De Greef
Grant Griffin
Duncan Grisby
Fabian Groffen
Eric Groo
Dag Gruneau
Filip Gruszczyński
Thomas Guettler
Michael Guravage
Lars Gustäbel
Thomas Güttler
Jonas H.
Barry Haddow
Philipp Hagemeister
Paul ten Hagen
Rasmus Hahn
Peter Haight
Václav Haisman
Walker Hale IV
Bob Halley
Jesse Hallio
Jun Hamano
Alexandre Hamelin
Anders Hammarquist
Mark Hammond
Harald Hanche-Olsen
Manus Hand
Milton L. Hankins
Stephen Hansen
Barry Hantman
Lynda Hardman
Derek Harland
Jason Harper
Brian Harring
Jonathan Hartley
Travis B. Hartwell
Larry Hastings
Tim Hatch
Shane Hathaway
Janko Hauser
Rycharde Hawkes
Ben Hayden
Jochen Hayek
Christian Heimes
Thomas Heller
Malte Helmert
Lance Finn Helsten
Jonathan Hendry
Michael Henry
James Henstridge
Kasun Herath
Chris Herborth
Ivan Herman
Jürgen Hermann
Gary Herron
Thomas Herve
Bernhard Herzog
Magnus L. Hetland
Raymond Hettinger
Kevan Heydon
Kelsey Hightower
Jason Hildebrand
Richie Hindle
Konrad Hinsen
David Hobley
Tim Hochberg
Joerg-Cyril Hoehle
Gregor Hoffleit
Chris Hoffman
Stefan Hoffmeister
Albert Hofkamp
Tomas Hoger
Jonathan Hogg
Steve Holden
Akintayo Holder
Thomas Holenstein
Gerrit Holl
Shane Holloway
Rune Holm
Thomas Holmes
Philip Homburg
Naofumi Honda
Jeffrey Honig
Rob Hooft
Michiel de Hoon
Brian Hooper
Randall Hopper
Nadav Horesh
Alon Horev
Jan Hosang
Ken Howard
Brad Howes
Mike Hoy
Chih-Hao Huang
Christian Hudon
Lawrence Hudson
Michael Hudson
Jim Hugunin
Greg Humphreys
Eric Huss
Taihyun Hwang
Jeremy Hylton
Ludwig Hähne
Gerhard Häring
Fredrik Håård
Catalin Iacob
Mihai Ibanescu
Ali Ikinci
Aaron Iles
Lars Immisch
Bobby Impollonia
Meador Inge
Tony Ingraldi
John Interrante
Bob Ippolito
Roger Irwin
Atsuo Ishimoto
Adam Jackson
Ben Jackson
Paul Jackson
David Jacobs
Kevin Jacobs
Kjetil Jacobsen
Bertrand Janin
Geert Jansen
Jack Jansen
Bill Janssen
Thomas Jarosch
Juhana Jauhiainen
Zbigniew Jędrzejewski-Szmek
Julien Jehannet
Drew Jenkins
Flemming Kjær Jensen
Philip H. Jensen
MunSic Jeong
Chris Jerdonek
Jim Jewett
Pedro Diaz Jimenez
Orjan Johansen
Fredrik Johansson
Gregory K. Johnson
Kent Johnson
Simon Johnston
Matt Joiner
Thomas Jollans
Nicolas Joly
Brian K. Jones
Evan Jones
Jeremy Jones
Richard Jones
Irmen de Jong
Lucas de Jonge
Kristján Valur Jónsson
Jens B. Jorgensen
John Jorgensen
Sijin Joseph
Andreas Jung
Tattoo Mabonzo K.
Bohuslav Kabrda
Bob Kahn
Kurt B. Kaiser
Tamito Kajiyama
Jan Kaliszewski
Peter van Kampen
Rafe Kaplan
Jacob Kaplan-Moss
Janne Karila
Per Øyvind Karlsen
Lou Kates
Hiroaki Kawai
Sebastien Keim
Ryan Kelly
Dan Kenigsberg
Randall Kern
Robert Kern
Jim Kerr
Magnus Kessler
Lawrence Kesteloot
Vivek Khera
Mads Kiilerich
Jason Killen
Jan Kim
Taek Joo Kim
W. Trevor King
Paul Kippes
Steve Kirsch
Sebastian Kirsche
Kamil Kisiel
Akira Kitada
Ron Klatchko
Reid Kleckner
Bastian Kleineidam
Bob Kline
Matthias Klose
Jeremy Kloth
Thomas Kluyver
Kim Knapp
Lenny Kneler
Pat Knight
Jeff Knupp
Greg Kochanski
Damon Kohler
Marko Kohtala
Guido Kollerie
Jacek Konieczny
Марк Коренберг
Arkady Koplyarov
Peter A. Koren
Vlad Korolev
Joseph Koshy
Daniel Kozan
Jerzy Kozera
Maksim Kozyarchuk
Stefan Krah
Bob Kras
Holger Krekel
Michael Kremer
Fabian Kreutz
Cédric Krier
Pedro Kroger
Hannu Krosing
Andrej Krpic
Ivan Krstić
Andrew Kuchling
Dave Kuhlman
Jon Kuhn
Vladimir Kushnir
Erno Kuusela
Ross Lagerwall
Cameron Laird
Thomas Lamb
Jean-Baptiste "Jiba" Lamy
Ronan Lamy
Torsten Landschoff
Łukasz Langa
Tino Lange
Andrew Langmead
Detlef Lannert
Soren Larsen
Amos Latteier
Piers Lauder
Ben Laurie
Simon Law
Julia Lawall
Chris Lawrence
Brian Leair
Mathieu Leduc-Hamel
Christopher Lee
Inyeol Lee
James Lee
John J. Lee
Thomas Lee
Tennessee Leeuwenburg
Luc Lefebvre
Glyph Lefkowitz
Vincent Legoll
Kip Lehman
Joerg Lehmann
Robert Lehmann
Petri Lehtinen
Luke Kenneth Casson Leighton
Tshepang Lekhonkhobe
Marc-André Lemburg
John Lenton
Christopher Tur Lesniewski-Laas
Alain Leufroy
Mark Levinson
William Lewis
Akira Li
Xuanji Li
Robert van Liere
Ross Light
Shawn Ligocki
Martin Ligr
Gediminas Liktaras
Grant Limberg
Christopher Lindblad
Ulf A. Lindgren
Björn Lindqvist
Per Lindqvist
Eric Lindvall
Gregor Lingl
Everett Lipman
Mirko Liss
Nick Lockwood
Stephanie Lockwood
Hugo Lopes Tavares
Anne Lord
Tom Loredo
Justin Love
Jason Lowe
Tony Lownds
Ray Loyzaga
Lukas Lueg
Loren Luke
Fredrik Lundh
Mark Lutz
Jim Lynch
Mikael Lyngvig
Martin von Löwis
Guillermo López-Anglada
Jeff MacDonald
John Machin
Andrew I MacIntyre
Tim MacKenzie
Nick Maclaren
Don MacMillen
Steve Majewski
Grzegorz Makarewicz
David Malcolm
Ken Manheimer
Vladimir Marangozov
Colin Marc
Vincent Marchetti
David Marek
Doug Marien
Sven Marnach
Alex Martelli
Anthony Martin
Owen Martin
Westley Martínez
Sébastien Martini
Sidney San Martín
Roger Masse
Nick Mathewson
Simon Mathieu
Laura Matson
Graham Matthews
Dieter Maurer
Daniel May
Arnaud Mazin
Rebecca McCreary
Kirk McDonald
Chris McDonough
Greg McFarlane
Alan McIntyre
Michael McLay
Mark Mc Mahon
Gordon McMillan
Andrew McNamara
<<<<<<< HEAD
Caolan McNamara
=======
Jeff McNeil
>>>>>>> 252cd0e4
Craig McPheeters
Lambert Meertens
Bill van Melle
Lucas Prado Melo
Ezio Melotti
Doug Mennella
Brian Merrell
Luke Mewburn
Carl Meyer
Mike Meyer
Piotr Meyer
Alexis Métaireau
Steven Miale
Trent Mick
Tom Middleton
Stan Mihai
Stefan Mihaila
Aristotelis Mikropoulos
Paolo Milani
Chad Miller
Damien Miller
Jason V. Miller
Jay T. Miller
Roman Milner
Julien Miotte
Andrii V. Mishkovskyi
Dom Mitchell
Dustin J. Mitchell
Zubin Mithra
Florian Mladitsch
Doug Moen
The Dragon De Monsyne
Skip Montanaro
Peter Moody
Paul Moore
Ross Moore
Derek Morr
James A Morrison
Derek McTavish Mounce
Alessandro Moura
Pablo Mouzo
Mher Movsisyan
Ruslan Mstoi
Michael Mulich
Sape Mullender
Sjoerd Mullender
Michael Muller
Neil Muller
Louis Munro
R. David Murray
Dale Nagata
John Nagle
Takahiro Nakayama
Travers Naran
Charles-François Natali
Vilmos Nebehaj
Fredrik Nehr
Tony Nelson
Trent Nelson
Chad Netzer
Max Neunhöffer
George Neville-Neil
Johannes Nicolai
Samuel Nicolary
Jonathan Niehof
Gustavo Niemeyer
Oscar Nierstrasz
Hrvoje Niksic
Gregory Nofi
Jesse Noller
Bill Noon
Stefan Norberg
Tim Northover
Joe Norton
Neal Norwitz
Mikhail Novikov
Michal Nowikowski
Steffen Daode Nurpmeso
Nigel O'Brian
John O'Connor
Kevin O'Connor
Tim O'Malley
Zooko O'Whielacronx
James Oakley
Jon Oberheide
Pascal Oberndoerfer
Jeffrey Ollie
Adam Olsen
Grant Olson
Koray Oner
Piet van Oostrum
Tomas Oppelstrup
Jason Orendorff
Douglas Orr
Michele Orrù
Oleg Oshmyan
Denis S. Otkidach
Peter Otten
Michael Otteneder
R. M. Oudkerk
Russel Owen
Joonas Paalasmaa
Shriphani Palakodety
Ondrej Palkovsky
Mike Pall
Todd R. Palmer
Juan David Ibáñez Palomar
Jan Palus
M. Papillon
Peter Parente
Alexandre Parenteau
Dan Parisien
William Park
Harri Pasanen
Gaël Pasgrimaud
Bo Peng
Joe Peterson
Randy Pausch
Samuele Pedroni
Justin Peel
Marcel van der Peijl
Berker Peksag
Steven Pemberton
Santiago Peresón
George Peristerakis
Mathieu Perreault
Mark Perrego
Trevor Perrin
Gabriel de Perthuis
Tim Peters
Benjamin Peterson
Joe Peterson
Chris Petrilli
Bjorn Pettersen
Justin D. Pettit
Ronny Pfannschmidt
Geoff Philbrick
Gavrie Philipson
Adrian Phillips
Christopher J. Phoenix
Neale Pickett
Jim St. Pierre
Dan Pierson
Martijn Pieters
Anand B. Pillai
François Pinard
Zach Pincus
Michael Piotrowski
Antoine Pitrou
Jean-François Piéronne
Oleg Plakhotnyuk
Remi Pointel
Guilherme Polo
Michael Pomraning
Iustin Pop
Claudiu Popa
John Popplewell
Amrit Prem
Paul Prescod
Donovan Preston
Paul Price
Jyrki Pulliainen
Steve Purcell
Eduardo Pérez
Fernando Pérez
Pierre Quentel
Brian Quinlan
Anders Qvist
Jérôme Radix
Burton Radons
Jeff Ramnani
Brodie Rao
Antti Rasinen
Sridhar Ratnakumar
Ysj Ray
Eric S. Raymond
Edward K. Ream
Chris Rebert
Marc Recht
John Redford
Terry J. Reedy
Gareth Rees
Steve Reeves
Lennart Regebro
John Regehr
Federico Reghenzani
Ofir Reichenberg
Sean Reifschneider
Michael P. Reilly
Bernhard Reiter
Steven Reiz
Roeland Rengelink
Antoine Reversat
Flávio Ribeiro
Francesco Ricciardi
Tim Rice
Jan Pieter Riegel
Armin Rigo
Arc Riley
Nicholas Riley
Jean-Claude Rimbault
Vlad Riscutia
Wes Rishel
Juan M. Bello Rivas
Davide Rizzo
Anthony Roach
Carl Robben
Mark Roberts
Andy Robinson
Jim Robinson
Mark Roddy
Kevin Rodgers
Giampaolo Rodola
Elson Rodriguez
Adi Roiban
Luis Rojas
Mike Romberg
Armin Ronacher
Case Roole
Timothy Roscoe
Erik Rose
Jim Roskind
Brian Rosner
Guido van Rossum
Just van Rossum
Hugo van Rossum
Saskia van Rossum
Donald Wallace Rouse II
Liam Routt
Todd Rovito
Craig Rowland
Clinton Roy
Paul Rubin
Sam Ruby
Demur Rumed
Audun S. Runde
Rauli Ruohonen
Jeff Rush
Sam Rushing
Mark Russell
Rusty Russell
Nick Russo
Chris Ryland
Constantina S.
Patrick Sabin
Sébastien Sablé
Suman Saha
Hajime Saitou
George Sakkis
Rich Salz
Kevin Samborn
Adrian Sampson
James Sanders
Ilya Sandler
Mark Sapiro
Ty Sarna
Hugh Sasse
Bob Savage
Ben Sayer
sbt
Marco Scataglini
Andrew Schaaf
Michael Scharf
Andreas Schawo
Neil Schemenauer
David Scherer
Hynek Schlawack
Bob Schmertz
Gregor Schmid
Ralf Schmitt
Michael Schneider
Peter Schneider-Kamp
Arvin Schnell
Scott Schram
Robin Schreiber
Chad J. Schroeder
Sam Schulenburg
Stefan Schwarzer
Dietmar Schwertberger
Federico Schwindt
Barry Scott
Steven Scott
Nick Seidenman
Žiga Seilnacht
Yury Selivanov
Fred Sells
Jiwon Seo
Iñigo Serna
Joakim Sernbrant
Roger D. Serwy
Jerry Seutter
Pete Sevander
Denis Severson
Ian Seyer
Ha Shao
Mark Shannon
Richard Shapiro
Justin Sheehy
Charlie Shepherd
Bruce Sherwood
Alexander Shigin
Pete Shinners
Michael Shiplett
John W. Shipman
Joel Shprentz
Itamar Shtull-Trauring
Yue Shuaijie
Eric Siegerman
Paul Sijben
SilentGhost
Tim Silk
Michael Simcich
Ionel Simionescu
Kirill Simonov
Nathan Paul Simons
Adam Simpkins
Janne Sinkkonen
Ng Pheng Siong
George Sipe
J. Sipprell
Kragen Sitaker
Michael Sloan
Christopher Smith
Eric V. Smith
Gregory P. Smith
Mark Smith
Roy Smith
Rafal Smotrzyk
Eric Snow
Dirk Soede
Paul Sokolovsky
Cody Somerville
Edoardo Spadolini
Clay Spence
Stefan Sperling
Nicholas Spies
Per Spilling
Joshua Spoerri
Noah Spurrier
Nathan Srebro
RajGopal Srinivasan
Tage Stabell-Kulo
Quentin Stafford-Fraser
Frank Stajano
Joel Stanley
Anthony Starks
Oliver Steele
Greg Stein
Baruch Sterin
Chris Stern
Alex Stewart
Victor Stinner
Richard Stoakley
Peter Stoehr
Casper Stoel
Michael Stone
Serhiy Storchaka
Ken Stox
Dan Stromberg
Daniel Stutzbach
Andreas Stührk
Colin Su
Pal Subbiah
Nathan Sullivan
Mark Summerfield
Reuben Sumner
Marek Šuppa
Hisao Suzuki
Kalle Svensson
Andrew Svetlov
Paul Swartz
Thenault Sylvain
Péter Szabó
Arfrever Frehtes Taifersar Arahesis
Neil Tallim
Geoff Talvola
Musashi Tamura
William Tanksley
Christian Tanzer
Steven Taschuk
Amy Taylor
Monty Taylor
Anatoly Techtonik
Mikhail Terekhov
Richard M. Tew
Tobias Thelen
Nicolas M. Thiéry
James Thomas
Robin Thomas
Stephen Thorne
Jeremy Thurgood
Eric Tiedemann
July Tikhonov
Tracy Tims
Oren Tirosh
Jason Tishler
Christian Tismer
Jim Tittsler
Frank J. Tobin
Bennett Todd
R Lindsay Todd
Eugene Toder
Erik Tollerud
Matias Torchinsky
Sandro Tosi
Richard Townsend
David Townshend
Laurence Tratt
Alberto Trevino
Matthias Troffaes
John Tromp
Jason Trowbridge
Brent Tubbs
Anthony Tuininga
Erno Tukia
David Turner
Stephen Turner
Theodore Turocy
Bill Tutt
Doobee R. Tzeck
Eren Türkay
Lionel Ulmer
Roger Upole
Daniel Urban
Michael Urman
Hector Urtubia
Ville Vainio
Andi Vajda
Case Van Horsen
Kyle VanderBeek
Andrew Vant
Atul Varma
Dmitry Vasiliev
Alexandre Vassalotti
Nadeem Vawda
Frank Vercruesse
Mike Verdone
Jaap Vermeulen
Nikita Vetoshkin
Al Vezza
Jacques A. Vidrine
John Viega
Kannan Vijayan
Kurt Vile
Norman Vine
Pauli Virtanen
Frank Visser
Johannes Vogel
Martijn Vries
Sjoerd de Vries
Niki W. Waibel
Wojtek Walczak
Charles Waldman
Richard Walker
Larry Wall
Kevin Walzer
Rodrigo Steinmuller Wanderley
Greg Ward
Zachary Ware
Barry Warsaw
Steve Waterbury
Bob Watson
David Watson
Aaron Watters
Henrik Weber
Corran Webster
Glyn Webster
Stefan Wehr
Zack Weinberg
Bob Weiner
Edward Welbourne
Cliff Wells
Rickard Westman
Jeff Wheeler
Christopher White
David White
Mats Wichmann
Truida Wiedijk
Felix Wiemann
Gerry Wiener
Frank Wierzbicki
Bryce "Zooko" Wilcox-O'Hearn
Timothy Wild
Jakub Wilk
Gerald S. Williams
Jason Williams
John Williams
Sue Williams
Steven Willis
Frank Willison
Greg V. Wilson
J Derek Wilson
Paul Winkler
Jody Winston
Collin Winter
Dik Winter
Blake Winton
Jean-Claude Wippler
Lars Wirzenius
John Wiseman
Chris Withers
Stefan Witzel
Irek Wlizlo
David Wolever
Klaus-Juergen Wolf
Dan Wolfe
Richard Wolff
Adam Woodbeck
Steven Work
Gordon Worley
Darren Worrall
Thomas Wouters
Heiko Wundram
Doug Wyatt
Robert Xiao
Florent Xicluna
Hirokazu Yamamoto
Ka-Ping Yee
Jason Yeo
EungJun Yi
Bob Yodlowski
Danny Yoo
Rory Yorke
George Yoshida
Masazumi Yoshikawa
Arnaud Ysmal
Bernard Yue
Moshe Zadka
Milan Zamazal
Artur Zaprzala
Mike Zarnstorff
Siebren van der Zee
Yuxiao Zeng
Uwe Zessin
Cheng Zhang
Kai Zhu
Tarek Ziadé
Peter Åstrand<|MERGE_RESOLUTION|>--- conflicted
+++ resolved
@@ -768,11 +768,8 @@
 Mark Mc Mahon
 Gordon McMillan
 Andrew McNamara
-<<<<<<< HEAD
 Caolan McNamara
-=======
 Jeff McNeil
->>>>>>> 252cd0e4
 Craig McPheeters
 Lambert Meertens
 Bill van Melle
