Acknowledgements
----------------

This list is not complete and not in any useful order, but I would
like to thank everybody who contributed in any way, with code, hints,
bug reports, ideas, moral support, endorsement, or even complaints....
Without you, I would've stopped working on Python long ago!

	--Guido

PS: In the standard Python distribution, this file is encoded in UTF-8
and the list is in rough alphabetical order by last names.

David Abrahams
Ron Adam
Jim Ahlstrom
Farhan Ahmad
Matthew Ahrens
Nir Aides
Yaniv Aknin
Jyrki Alakuijala
Ray Allen
Billy G. Allie
Kevin Altis
Joe Amenta
Mark Anacker
Shashwat Anand
Anders Andersen
John Anderson
Erik Andersén
Oliver Andrich
Ross Andrus
Jon Anglin
Éric Araujo
Jason Asbahr
David Ascher
Chris AtLee
Aymeric Augustin
John Aycock
Jan-Hein Bührman
Donovan Baarda
Attila Babo
Alfonso Baciero
Marcin Bachry
Dwayne Bailey
Stig Bakken
Greg Ball
Luigi Ballabio
Jeff Balogh
Matt Bandy
Michael J. Barber
Chris Barker
Nick Barnes
Quentin Barnes
Richard Barran
Cesar Eduardo Barros
Des Barry
Ulf Bartelt
Nick Bastin
Jeff Bauer
Mike Bayer
Michael R Bax
Anthony Baxter
Samuel L. Bayer
Donald Beaudry
David Beazley
Robin Becker
Neal Becker
Bill Bedford
Stefan Behnel
Reimer Behrends
Ben Bell
Thomas Bellman
Alexander “Саша” Belopolsky
Eli Bendersky
Andrew Bennetts
Andy Bensky
Michel Van den Bergh
Eric Beser
Steven Bethard
Stephen Bevan
Ron Bickers
Adrian von Bidder
David Binger
Dominic Binks
Philippe Biondi
Stuart Bishop
Roy Bixler
Mike Bland
Martin Bless
Pablo Bleyer
Erik van Blokland
Eric Blossom
Finn Bock
Paul Boddie
Matthew Boedicker
David Bolen
Forest Bond
Gawain Bolton
Gregory Bond
Jurjen Bos
Peter Bosch
Eric Bouck
Thierry Bousch
Sebastian Boving
Jeff Bradberry
Monty Brandenberg
Georg Brandl
Christopher Brannon
Terrence Brannon
Brian Brazil
Dave Brennan
Tom Bridgman
Richard Brodie
Michael Broghton
Daniel Brotsky
Jean Brouwers
Gary S. Brown
Oleg Broytmann
Dave Brueck
Stan Bubrouski
Erik de Bueger
Dick Bulterman
Bill Bumgarner
Jimmy Burgett
Tommy Burnette
Roger Burnham
Alastair Burt
Tarn Weisner Burton
Lee Busby
Ralph Butler
Jp Calderone
Daniel Calvelo
Tony Campbell
Brett Cannon
Mike Carlton
Terry Carroll
Lorenzo M. Catucci
Donn Cave
Charles Cazabon
Per Cederqvist
Octavian Cerna
Pascal Chambon
John Chandler
Hye-Shik Chang
Jeffrey Chang
Mitch Chapman
Greg Chapman
Brad Chapman
David Chaum
Nicolas Chauvat
Jerry Chen
Michael Chermside
Albert Chin-A-Young
Adal Chiriliuc
Matt Chisholm
Anders Chrigström
Tom Christiansen
Vadim Chugunov
David Cinege
Mike Clarkson
Andrew Clegg
Brad Clements
Steve Clift
Nick Coghlan
Josh Cogliati
Dave Cole
Terrence Cole
Benjamin Collar
Jeffery Collins
Robert Collins
Paul Colomiets
Geremy Condra
Juan José Conti
Matt Conway
David M. Cooke
Jason R. Coombs
Greg Copeland
Aldo Cortesi
David Costanzo
Scott Cotton
Greg Couch
David Cournapeau
Steve Cousins
Alex Coventry
Matthew Dixon Cowles
Ryan Coyner
Christopher A. Craig
Laura Creighton
Simon Cross
Drew Csillag
Joaquin Cuenca Abela
John Cugini
Tom Culliton
Antonio Cuni
Brian Curtin
Lisandro Dalcin
Andrew Dalke
Lars Damerow
Eric Daniel
Scott David Daniels
Ben Darnell
Jonathan Dasteel
John DeGood
Ned Deily
Vincent Delft
Arnaud Delobelle
Erik Demaine
Roger Dev
Raghuram Devarakonda
Caleb Deveraux
Catherine Devlin
Scott Dial
Toby Dickenson
Mark Dickinson
Jack Diederich
Daniel Diniz
Humberto Diogenes
Yves Dionne
Daniel Dittmar
Jaromir Dolecek
Ismail Donmez
Marcos Donolo
Dima Dorfman
Cesar Douady
Dean Draayer
Fred L. Drake, Jr.
Derk Drukker
John DuBois
Paul Dubois
Graham Dumpleton
Quinn Dunkan
Robin Dunn
Luke Dunstan
Virgil Dupras
Andy Dustman
Gary Duzan
Eugene Dvurechenski
Josip Dzolonga
Maxim Dzumanenko
Walter Dörwald
Hans Eckardt
Rodolpho Eckhardt
Grant Edwards
John Ehresman
Eric Eisner
Andrew Eland
Julien Élie
Lance Ellinghaus
David Ely
Jeff Epler
Tom Epperly
Stoffel Erasmus
Jürgen A. Erhard
Michael Ernst
Ben Escoto
Andy Eskilsson
Stefan Esser
Stephen D Evans
Carey Evans
Tim Everett
Paul Everitt
David Everly
Greg Ewing
Martijn Faassen
Clovis Fabricio
Andreas Faerber
Bill Fancher
Troy J. Farrell
Mark Favas
Niels Ferguson
Sebastian Fernandez
Florian Festi
Vincent Fiack
Tomer Filiba
Jeffrey Finkelstein
Russell Finn
Nils Fischbeck
Frederik Fix
Matt Fleming
Hernán Martínez Foffani
Michael Foord
Amaury Forgeot d'Arc
Doug Fort
John Fouhy
Martin Franklin
Robin Friedrich
Ivan Frohne
Jim Fulton
Tadayoshi Funaba
Gyro Funch
Peter Funk
Geoff Furnish
Ulisses Furquim
Hagen Fürstenau
Hallvard B Furuseth
Achim Gaedke
Martin von Gagern
Lele Gaifax
Santiago Gala
Yitzchak Gale
Quentin Gallet-Gilles
Raymund Galvin
Nitin Ganatra
Fred Gansevles
Lars Marius Garshol
Dan Gass
Andrew Gaul
Stephen M. Gava
Harry Henry Gebel
Marius Gedminas
Thomas Gellekum
Gabriel Genellina
Christos Georgiou
Ben Gertzfield
Dinu Gherman
Jonathan Giddy
Johannes Gijsbers
Michael Gilfix
Christoph Gohlke
Tim Golden
Chris Gonnerman
David Goodger
Hans de Graaff
Eddy De Greef
Duncan Grisby
Fabian Groffen
Eric Groo
Dag Gruneau
Filip Gruszczyński
Michael Guravage
Lars Gustäbel
Thomas Güttler
Barry Haddow
Paul ten Hagen
Rasmus Hahn
Peter Haight
Václav Haisman
Bob Halley
Jesse Hallio
Jun Hamano
Mark Hammond
Manus Hand
Milton L. Hankins
Stephen Hansen
Barry Hantman
Lynda Hardman
Derek Harland
Jason Harper
Brian Harring
Larry Hastings
Shane Hathaway
Rycharde Hawkes
Jochen Hayek
Christian Heimes
Thomas Heller
Malte Helmert
Lance Finn Helsten
Jonathan Hendry
James Henstridge
Chris Herborth
Ivan Herman
Jürgen Hermann
Gary Herron
Thomas Herve
Bernhard Herzog
Magnus L. Hetland
Raymond Hettinger
Kevan Heydon
Jason Hildebrand
Richie Hindle
Konrad Hinsen
David Hobley
Tim Hochberg
Joerg-Cyril Hoehle
Gregor Hoffleit
Chris Hoffman
Albert Hofkamp
Tomas Hoger
Jonathan Hogg
Gerrit Holl
Shane Holloway
Rune Holm
Philip Homburg
Naofumi Honda
Jeffrey Honig
Rob Hooft
Michiel de Hoon
Brian Hooper
Randall Hopper
Nadav Horesh
Jan Hosang
Ken Howard
Brad Howes
Chih-Hao Huang
Lawrence Hudson
Michael Hudson
Jim Hugunin
Greg Humphreys
Eric Huss
Jeremy Hylton
Gerhard Häring
Fredrik Håård
Mihai Ibanescu
Lars Immisch
Bobby Impollonia
Meador Inge
Tony Ingraldi
John Interrante
Bob Ippolito
Atsuo Ishimoto
Adam Jackson
Ben Jackson
Paul Jackson
David Jacobs
Kevin Jacobs
Kjetil Jacobsen
Bertrand Janin
Geert Jansen
Jack Jansen
Bill Janssen
Drew Jenkins
Flemming Kjær Jensen
MunSic Jeong
Orjan Johansen
Fredrik Johansson
Gregory K. Johnson
Simon Johnston
Thomas Jollans
Nicolas Joly
Evan Jones
Jeremy Jones
Richard Jones
Irmen de Jong
Lucas de Jonge
John Jorgensen
Jens B. Jorgensen
Andreas Jung
Tattoo Mabonzo K.
Bob Kahn
Kurt B. Kaiser
Tamito Kajiyama
Peter van Kampen
Rafe Kaplan
Jacob Kaplan-Moss
Lou Kates
Hiroaki Kawai
Sebastien Keim
Ryan Kelly
Robert Kern
Randall Kern
Magnus Kessler
Lawrence Kesteloot
Vivek Khera
Akira Kitada
Mads Kiilerich
Taek Joo Kim
W. Trevor King
Paul Kippes
Steve Kirsch
Sebastian Kirsche
Ron Klatchko
Reid Kleckner
Bastian Kleineidam
Bob Kline
Matthias Klose
Kim Knapp
Lenny Kneler
Pat Knight
Greg Kochanski
Damon Kohler
Марк Коренберг
Vlad Korolev
Joseph Koshy
Maksim Kozyarchuk
Stefan Krah
Bob Kras
Holger Krekel
Michael Kremer
Fabian Kreutz
Hannu Krosing
Andrej Krpic
Ivan Krstić
Andrew Kuchling
Vladimir Kushnir
Ross Lagerwall
Cameron Laird
Jean-Baptiste "Jiba" Lamy
Torsten Landschoff
Łukasz Langa
Tino Lange
Andrew Langmead
Detlef Lannert
Soren Larsen
Piers Lauder
Ben Laurie
Simon Law
Chris Lawrence
Brian Leair
James Lee
John J. Lee
Inyeol Lee
Thomas Lee
Christopher Lee
Tennessee Leeuwenburg
Luc Lefebvre
Vincent Legoll
Kip Lehman
Joerg Lehmann
Robert Lehmann
Luke Kenneth Casson Leighton
Marc-Andre Lemburg
John Lenton
Christopher Tur Lesniewski-Laas
Mark Levinson
William Lewis
Xuanji Li
Robert van Liere
Ross Light
Shawn Ligocki
Martin Ligr
Grant Limberg
Christopher Lindblad
Björn Lindqvist
Per Lindqvist
Eric Lindvall
Gregor Lingl
Nick Lockwood
Stephanie Lockwood
Anne Lord
Tom Loredo
Jason Lowe
Tony Lownds
Ray Loyzaga
Lukas Lueg
Loren Luke
Fredrik Lundh
Mark Lutz
Jim Lynch
Mikael Lyngvig
Martin von Löwis
Andrew I MacIntyre
Tim MacKenzie
Nick Maclaren
Don MacMillen
Steve Majewski
Grzegorz Makarewicz
David Malcolm
Ken Manheimer
Vladimir Marangozov
David Marek
Doug Marien
Alex Martelli
Anthony Martin
Owen Martin
Sébastien Martini
Roger Masse
Nick Mathewson
Graham Matthews
Dieter Maurer
Arnaud Mazin
Kirk McDonald
Chris McDonough
Greg McFarlane
Alan McIntyre
Michael McLay
Gordon McMillan
Caolan McNamara
Andrew McNamara
Craig McPheeters
Lambert Meertens
Bill van Melle
Lucas Prado Melo
Ezio Melotti
Brian Merrell
Luke Mewburn
Mike Meyer
Steven Miale
Trent Mick
Stan Mihai
Aristotelis Mikropoulos
Damien Miller
Chad Miller
Jason V. Miller
Jay T. Miller
Roman Milner
Andrii V. Mishkovskyi
Dustin J. Mitchell
Dom Mitchell
Doug Moen
The Dragon De Monsyne
Skip Montanaro
Paul Moore
Derek Morr
James A Morrison
Pablo Mouzo
Sjoerd Mullender
Sape Mullender
Michael Muller
Neil Muller
R. David Murray
Piotr Meyer
John Nagle
Takahiro Nakayama
Travers Naran
Charles-François Natali
Fredrik Nehr
Trent Nelson
Tony Nelson
Chad Netzer
Max Neunhöffer
George Neville-Neil
Johannes Nicolai
Samuel Nicolary
Gustavo Niemeyer
Oscar Nierstrasz
Hrvoje Niksic
Gregory Nofi
Jesse Noller
Bill Noon
Stefan Norberg
Tim Northover
Joe Norton
Neal Norwitz
<<<<<<< HEAD
Steffen Daode Nurpmeso
=======
Michal Nowikowski
>>>>>>> 5647c473
Nigel O'Brian
Kevin O'Connor
Tim O'Malley
Pascal Oberndoerfer
Jeffrey Ollie
Adam Olsen
Grant Olson
Piet van Oostrum
Jason Orendorff
Douglas Orr
Michele Orrù
Denis S. Otkidach
Michael Otteneder
R. M. Oudkerk
Russel Owen
Ondrej Palkovsky
Mike Pall
Todd R. Palmer
Juan David Ibáñez Palomar
Jan Palus
M. Papillon
Peter Parente
Alexandre Parenteau
Dan Parisien
Harri Pasanen
Randy Pausch
Samuele Pedroni
Marcel van der Peijl
Steven Pemberton
Santiago Peresón
Mark Perrego
Trevor Perrin
Gabriel de Perthuis
Tim Peters
Benjamin Peterson
Joe Peterson
Chris Petrilli
Bjorn Pettersen
Geoff Philbrick
Gavrie Philipson
Adrian Phillips
Christopher J. Phoenix
Neale Pickett
Jim St. Pierre
Dan Pierson
Martijn Pieters
Anand B. Pillai
François Pinard
Zach Pincus
Michael Piotrowski
Antoine Pitrou
Jean-François Piéronne
Guilherme Polo
Michael Pomraning
Iustin Pop
John Popplewell
Amrit Prem
Paul Prescod
Donovan Preston
Steve Purcell
Fernando Pérez
Eduardo Pérez
Pierre Quentel
Brian Quinlan
Anders Qvist
Burton Radons
Brodie Rao
Antti Rasinen
Sridhar Ratnakumar
Eric Raymond
Edward K. Ream
Chris Rebert
Marc Recht
John Redford
Terry Reedy
Steve Reeves
Lennart Regebro
Ofir Reichenberg
Sean Reifschneider
Michael P. Reilly
Bernhard Reiter
Steven Reiz
Roeland Rengelink
Tim Rice
Francesco Ricciardi
Jan Pieter Riegel
Armin Rigo
Nicholas Riley
Jean-Claude Rimbault
Juan M. Bello Rivas
Anthony Roach
Mark Roberts
Jim Robinson
Andy Robinson
Mark Roddy
Kevin Rodgers
Giampaolo Rodola
Mike Romberg
Armin Ronacher
Case Roole
Timothy Roscoe
Jim Roskind
Just van Rossum
Hugo van Rossum
Saskia van Rossum
Donald Wallace Rouse II
Liam Routt
Craig Rowland
Clinton Roy
Paul Rubin
Sam Ruby
Demur Rumed
Audun S. Runde
Rauli Ruohonen
Jeff Rush
Sam Rushing
Mark Russell
Nick Russo
Sébastien Sablé
Hajime Saitou
George Sakkis
Rich Salz
Kevin Samborn
Adrian Sampson
Ilya Sandler
Mark Sapiro
Ty Sarna
Ben Sayer
Andrew Schaaf
Michael Scharf
Andreas Schawo
Neil Schemenauer
David Scherer
Bob Schmertz
Gregor Schmid
Ralf Schmitt
Michael Schneider
Peter Schneider-Kamp
Arvin Schnell
Chad J. Schroeder
Sam Schulenburg
Stefan Schwarzer
Dietmar Schwertberger
Federico Schwindt
Steven Scott
Barry Scott
Nick Seidenman
Žiga Seilnach
Yury Selivanov
Fred Sells
Jiwon Seo
Roger D. Serwy
Jerry Seutter
Denis Severson
Ian Seyer
Ha Shao
Richard Shapiro
Bruce Sherwood
Alexander Shigin
Pete Shinners
Michael Shiplett
John W. Shipman
Joel Shprentz
Itamar Shtull-Trauring
Eric Siegerman
Paul Sijben
Kirill Simonov
Nathan Paul Simons
Janne Sinkkonen
George Sipe
J. Sipprell
Kragen Sitaker
Eric V. Smith
Christopher Smith
Gregory P. Smith
Mark Smith
Rafal Smotrzyk
Dirk Soede
Paul Sokolovsky
Cody Somerville
Edoardo Spadolini
Clay Spence
Per Spilling
Joshua Spoerri
Noah Spurrier
Nathan Srebro
RajGopal Srinivasan
Quentin Stafford-Fraser
Frank Stajano
Oliver Steele
Greg Stein
Chris Stern
Victor Stinner
Richard Stoakley
Peter Stoehr
Casper Stoel
Michael Stone
Ken Stox
Dan Stromberg
Daniel Stutzbach
Andreas Stührk
Pal Subbiah
Nathan Sullivan
Mark Summerfield
Hisao Suzuki
Andrew Svetlov
Kalle Svensson
Andrew Svetlov
Paul Swartz
Thenault Sylvain
Péter Szabó
Arfrever Frehtes Taifersar Arahesis
Neil Tallim
Geoff Talvola
Musashi Tamura
William Tanksley
Christian Tanzer
Steven Taschuk
Monty Taylor
Amy Taylor
Anatoly Techtonik
Tobias Thelen
James Thomas
Robin Thomas
Jeremy Thurgood
Eric Tiedemann
July Tikhonov
Tracy Tims
Oren Tirosh
Jason Tishler
Christian Tismer
Frank J. Tobin
R Lindsay Todd
Bennett Todd
Matias Torchinsky
Sandro Tosi
Richard Townsend
Laurence Tratt
John Tromp
Jason Trowbridge
Anthony Tuininga
Stephen Turner
Theodore Turocy
Bill Tutt
Doobee R. Tzeck
Eren Türkay
Lionel Ulmer
Roger Upole
Daniel Urban
Michael Urman
Hector Urtubia
Andi Vajda
Case Van Horsen
Kyle VanderBeek
Andrew Vant
Atul Varma
Dmitry Vasiliev
Alexandre Vassalotti
Nadeem Vawda
Frank Vercruesse
Mike Verdone
Jaap Vermeulen
Nikita Vetoshkin
Al Vezza
Jacques A. Vidrine
John Viega
Kannan Vijayan
Kurt Vile
Norman Vine
Frank Visser
Niki W. Waibel
Wojtek Walczak
Charles Waldman
Richard Walker
Larry Wall
Kevin Walzer
Rodrigo Steinmuller Wanderley
Greg Ward
Barry Warsaw
Steve Waterbury
Bob Watson
David Watson
Aaron Watters
Henrik Weber
Corran Webster
Stefan Wehr
Zack Weinberg
Edward Welbourne
Cliff Wells
Rickard Westman
Jeff Wheeler
Christopher White
David White
Mats Wichmann
Truida Wiedijk
Felix Wiemann
Gerry Wiener
Frank Wierzbicki
Bryce "Zooko" Wilcox-O'Hearn
Jason Williams
John Williams
Sue Williams
Gerald S. Williams
Frank Willison
Greg V. Wilson
Jody Winston
Collin Winter
Dik Winter
Blake Winton
Jean-Claude Wippler
Frank Wierzbicki
Lars Wirzenius
John Wiseman
Chris Withers
Stefan Witzel
Irek Wlizlo
David Wolever
Klaus-Juergen Wolf
Dan Wolfe
Richard Wolff
Darren Worrall
Gordon Worley
Thomas Wouters
Heiko Wundram
Doug Wyatt
Florent Xicluna
Hirokazu Yamamoto
Ka-Ping Yee
Bob Yodlowski
Danny Yoo
George Yoshida
Masazumi Yoshikawa
Bernard Yue
Moshe Zadka
Milan Zamazal
Artur Zaprzala
Mike Zarnstorff
Siebren van der Zee
Uwe Zessin
Kai Zhu
Tarek Ziadé
Peter Åstrand<|MERGE_RESOLUTION|>--- conflicted
+++ resolved
@@ -622,11 +622,8 @@
 Tim Northover
 Joe Norton
 Neal Norwitz
-<<<<<<< HEAD
+Michal Nowikowski
 Steffen Daode Nurpmeso
-=======
-Michal Nowikowski
->>>>>>> 5647c473
 Nigel O'Brian
 Kevin O'Connor
 Tim O'Malley
