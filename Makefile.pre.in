--- conflicted
+++ resolved
@@ -474,13 +474,8 @@
 	$(RUNSHARED) $(PYTHON_FOR_BUILD) -S -m sysconfig --generate-posix-vars
 
 # Build the shared modules
-<<<<<<< HEAD
 sharedmods: $(BUILDPYTHON) $(SYSCONFIGDATA)
-        if which getopt >/dev/null; then \
-=======
-sharedmods: $(BUILDPYTHON)
 	if which getopt >/dev/null; then \
->>>>>>> 2412c93a
 	  mflags=`getopt s $$MAKEFLAGS 2>/dev/null | sed 's/ --.*/ /'`; \
 	else \
 	  mflags=" $$MAKEFLAGS "; \
