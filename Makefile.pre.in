--- conflicted
+++ resolved
@@ -912,14 +912,9 @@
 XMLLIBSUBDIRS=  xml xml/dom xml/etree xml/parsers xml/sax
 LIBSUBDIRS=	tkinter tkinter/test tkinter/test/test_tkinter \
 		tkinter/test/test_ttk site-packages test \
-<<<<<<< HEAD
-		test/capath \
+		test/capath test/data \
 		test/cjkencodings test/decimaltestdata test/xmltestdata \
 		test/subprocessdata \
-=======
-		test/capath test/data \
-		test/cjkencodings test/decimaltestdata test/xmltestdata test/subprocessdata \
->>>>>>> e2d51903
 		test/tracedmodules test/encoded_modules \
 		collections concurrent concurrent/futures encodings \
 		email email/mime test/test_email test/test_email/data \
